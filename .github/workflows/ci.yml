--- conflicted
+++ resolved
@@ -31,28 +31,6 @@
                 pip install ruff
                 ruff check
 
-<<<<<<< HEAD
-    mypy:
-        name: Mypy
-        runs-on: ubuntu-latest
-        steps:
-        -   uses: actions/checkout@v4
-        -   name: "Main Script"
-            run: |
-                set -x
-                USE_CONDA_BUILD=1
-                CONDA_ENVIRONMENT=.test-conda-env-py3.yml
-                echo "- cupy" >> "$CONDA_ENVIRONMENT"
-
-                curl -L -O https://tiker.net/ci-support-v0
-                . ./ci-support-v0
-
-                build_py_project_in_conda_env
-                python -m pip install mypy pytest
-                ./run-mypy.sh
-
-=======
->>>>>>> 19bb4feb
     basedpyright:
         runs-on: ubuntu-latest
         steps:
