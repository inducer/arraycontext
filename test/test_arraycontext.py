from __future__ import annotations


__copyright__ = "Copyright (C) 2020-21 University of Illinois Board of Trustees"

__license__ = """
Permission is hereby granted, free of charge, to any person obtaining a copy
of this software and associated documentation files (the "Software"), to deal
in the Software without restriction, including without limitation the rights
to use, copy, modify, merge, publish, distribute, sublicense, and/or sell
copies of the Software, and to permit persons to whom the Software is
furnished to do so, subject to the following conditions:

The above copyright notice and this permission notice shall be included in
all copies or substantial portions of the Software.

THE SOFTWARE IS PROVIDED "AS IS", WITHOUT WARRANTY OF ANY KIND, EXPRESS OR
IMPLIED, INCLUDING BUT NOT LIMITED TO THE WARRANTIES OF MERCHANTABILITY,
FITNESS FOR A PARTICULAR PURPOSE AND NONINFRINGEMENT. IN NO EVENT SHALL THE
AUTHORS OR COPYRIGHT HOLDERS BE LIABLE FOR ANY CLAIM, DAMAGES OR OTHER
LIABILITY, WHETHER IN AN ACTION OF CONTRACT, TORT OR OTHERWISE, ARISING FROM,
OUT OF OR IN CONNECTION WITH THE SOFTWARE OR THE USE OR OTHER DEALINGS IN
THE SOFTWARE.
"""

import logging
from dataclasses import dataclass
from functools import partial

import numpy as np
import pytest

from pytools.obj_array import make_obj_array
from pytools.tag import Tag

from arraycontext import (
<<<<<<< HEAD
    CupyArrayContext,
=======
    BcastUntilActxArray,
>>>>>>> 93001348
    EagerJAXArrayContext,
    NumpyArrayContext,
    PyOpenCLArrayContext,
    PytatoPyOpenCLArrayContext,
    dataclass_array_container,
    pytest_generate_tests_for_array_contexts,
    serialize_container,
    tag_axes,
    with_container_arithmetic,
)
from arraycontext.pytest import (
    _PytestCupyArrayContextFactory,
    _PytestEagerJaxArrayContextFactory,
    _PytestNumpyArrayContextFactory,
    _PytestPyOpenCLArrayContextFactoryWithClass,
    _PytestPytatoJaxArrayContextFactory,
    _PytestPytatoPyOpenCLArrayContextFactory,
)
from testlib import DOFArray, MyContainer, MyContainerDOFBcast, Velocity2D


logger = logging.getLogger(__name__)


# {{{ array context fixture

class _PyOpenCLArrayContextForTests(PyOpenCLArrayContext):
    """Like :class:`PyOpenCLArrayContext`, but applies no program transformations
    whatsoever. Only to be used for testing internal to :mod:`arraycontext`.
    """

    def transform_loopy_program(self, t_unit):
        return t_unit


class _PytatoPyOpenCLArrayContextForTests(PytatoPyOpenCLArrayContext):
    """Like :class:`PytatoPyOpenCLArrayContext`, but applies no program
    transformations whatsoever. Only to be used for testing internal to
    :mod:`arraycontext`.
    """

    def transform_loopy_program(self, t_unit):
        return t_unit


class _PyOpenCLArrayContextWithHostScalarsForTestsFactory(
        _PytestPyOpenCLArrayContextFactoryWithClass):
    actx_class = _PyOpenCLArrayContextForTests


class _PyOpenCLArrayContextForTestsFactory(
        _PyOpenCLArrayContextWithHostScalarsForTestsFactory):
    force_device_scalars = True


class _PytatoPyOpenCLArrayContextForTestsFactory(
        _PytestPytatoPyOpenCLArrayContextFactory):
    actx_class = _PytatoPyOpenCLArrayContextForTests


pytest_generate_tests = pytest_generate_tests_for_array_contexts([
    _PyOpenCLArrayContextForTestsFactory,
    _PyOpenCLArrayContextWithHostScalarsForTestsFactory,
    _PytatoPyOpenCLArrayContextForTestsFactory,
    _PytestEagerJaxArrayContextFactory,
    _PytestPytatoJaxArrayContextFactory,
    _PytestCupyArrayContextFactory,
    _PytestNumpyArrayContextFactory,
    ])


def _acf():
    import pyopencl as cl

    context = cl._csc()
    queue = cl.CommandQueue(context)
    return _PyOpenCLArrayContextForTests(queue, force_device_scalars=True)

# }}}


def _get_test_containers(actx, ambient_dim=2, shapes=50_000):
    from numbers import Number

    from testlib import DOFArray, MyContainer, MyContainerDOFBcast
    if isinstance(shapes, Number | tuple):
        shapes = [shapes]

    x = DOFArray(actx, tuple(actx.from_numpy(randn(shape, np.float64))
        for shape in shapes))

    # pylint: disable=unexpected-keyword-arg, no-value-for-parameter
    dataclass_of_dofs = MyContainer(
            name="container",
            mass=x,
            momentum=make_obj_array([x] * ambient_dim),
            enthalpy=x)

    # pylint: disable=unexpected-keyword-arg, no-value-for-parameter
    bcast_dataclass_of_dofs = MyContainerDOFBcast(
            name="container",
            mass=x,
            momentum=make_obj_array([x] * ambient_dim),
            enthalpy=x)

    ary_dof = x
    ary_of_dofs = make_obj_array([x] * ambient_dim)
    mat_of_dofs = np.empty((ambient_dim, ambient_dim), dtype=object)
    for i in np.ndindex(mat_of_dofs.shape):
        mat_of_dofs[i] = x

    return (ary_dof, ary_of_dofs, mat_of_dofs, dataclass_of_dofs,
            bcast_dataclass_of_dofs)


# {{{ assert_close_to_numpy*

def randn(shape, dtype):
    rng = np.random.default_rng()
    dtype = np.dtype(dtype)

    ashape = 1 if shape == 0 else shape

    if dtype.kind == "c":
        dtype = np.dtype(f"<f{dtype.itemsize // 2}")
        r = rng.standard_normal(ashape, dtype) \
            + 1j * rng.standard_normal(ashape, dtype)
    elif dtype.kind == "f":
        r = rng.standard_normal(ashape, dtype)
    elif dtype.kind == "i":
        r = rng.integers(0, 512, ashape, dtype)
    else:
        raise TypeError(dtype.kind)

    if shape == 0:
        return np.array(r[0])

    return r


def assert_close_to_numpy(actx, op, args):
    assert np.allclose(
            actx.to_numpy(
                op(actx.np, *[
                    actx.from_numpy(arg) if isinstance(arg, np.ndarray) else arg
                    for arg in args])),
            op(np, *args))


def assert_close_to_numpy_in_containers(actx, op, args):
    assert_close_to_numpy(actx, op, args)

    ref_result = op(np, *args)

    # {{{ test DOFArrays

    dofarray_args = [
            DOFArray(actx, (actx.from_numpy(arg),))
            if isinstance(arg, np.ndarray) else arg
            for arg in args]

    actx_result = op(actx.np, *dofarray_args)
    if isinstance(actx_result, DOFArray):
        actx_result = actx_result[0]

    assert np.allclose(actx.to_numpy(actx_result), ref_result)

    # }}}

    # {{{ test object arrays of DOFArrays

    obj_array_args = [
            make_obj_array([arg]) if isinstance(arg, DOFArray) else arg
            for arg in dofarray_args]

    obj_array_result = op(actx.np, *obj_array_args)
    if isinstance(obj_array_result, np.ndarray):
        obj_array_result = obj_array_result[0][0]

    assert np.allclose(actx.to_numpy(obj_array_result), ref_result)

    # }}}

# }}}


# {{{ np.function same as numpy

@pytest.mark.parametrize(("sym_name", "n_args", "dtype"), [
            # float only
            ("arctan2", 2, np.float64),
            ("minimum", 2, np.float64),
            ("maximum", 2, np.float64),
            ("where", 3, np.float64),
            ("min", 1, np.float64),
            ("max", 1, np.float64),
            ("any", 1, np.float64),
            ("all", 1, np.float64),
            ("arctan", 1, np.float64),

            # float + complex
            ("sin", 1, np.float64),
            ("sin", 1, np.complex128),
            ("exp", 1, np.float64),
            ("exp", 1, np.complex128),
            ("conj", 1, np.float64),
            ("conj", 1, np.complex128),
            ("vdot", 2, np.float64),
            ("vdot", 2, np.complex128),
            ("abs", 1, np.float64),
            ("abs", 1, np.complex128),
            ("sum", 1, np.float64),
            ("sum", 1, np.complex64),
            ("isnan", 1, np.float64),
            ])
def test_array_context_np_workalike(actx_factory, sym_name, n_args, dtype):
    actx = actx_factory()
    if not hasattr(actx.np, sym_name):
        pytest.skip(f"'{sym_name}' not implemented on '{type(actx).__name__}'")

    ndofs = 512
    args = [randn(ndofs, dtype) for i in range(n_args)]

    c_to_numpy_arc_functions = {
            "atan": "arctan",
            "atan2": "arctan2",
            }

    def evaluate(np_, *args_):
        func = getattr(np_, sym_name,
                getattr(np_, c_to_numpy_arc_functions.get(sym_name, sym_name)))

        return func(*args_)

    assert_close_to_numpy_in_containers(actx, evaluate, args)

    if sym_name not in ["where", "min", "max", "any", "all", "conj", "vdot", "sum"]:
        # Scalar arguments are supported.
        args = [randn(0, dtype)[()] for i in range(n_args)]
        assert_close_to_numpy(actx, evaluate, args)


@pytest.mark.parametrize(("sym_name", "n_args", "dtype"), [
            ("zeros_like", 1, np.float64),
            ("zeros_like", 1, np.complex128),
            ("ones_like", 1, np.float64),
            ("ones_like", 1, np.complex128),
            ])
def test_array_context_np_like(actx_factory, sym_name, n_args, dtype):
    actx = actx_factory()

    ndofs = 512
    args = [randn(ndofs, dtype) for i in range(n_args)]
    assert_close_to_numpy(
            actx, lambda _np, *_args: getattr(_np, sym_name)(*_args), args)

    for c in (42.0, *_get_test_containers(actx)):
        result = getattr(actx.np, sym_name)(c)
        result = actx.thaw(actx.freeze(result))

        if sym_name == "zeros_like":
            if np.isscalar(result):
                assert result == 0.0
            else:
                assert actx.to_numpy(actx.np.all(actx.np.equal(result, 0.0)))
        elif sym_name == "ones_like":
            if np.isscalar(result):
                assert result == 1.0
            else:
                assert actx.to_numpy(actx.np.all(actx.np.equal(result, 1.0)))
        else:
            raise ValueError(f"unknown method: '{sym_name}'")

# }}}


# {{{ array manipulations

def test_actx_stack(actx_factory):
    rng = np.random.default_rng()

    actx = actx_factory()

    ndofs = 5000
    args = [rng.normal(size=ndofs) for i in range(10)]

    assert_close_to_numpy_in_containers(
            actx, lambda _np, *_args: _np.stack(_args), args)


def test_actx_concatenate(actx_factory):
    rng = np.random.default_rng()
    actx = actx_factory()

    ndofs = 5000
    args = [rng.normal(size=ndofs) for i in range(10)]

    assert_close_to_numpy(
            actx, lambda _np, *_args: _np.concatenate(_args), args)


def test_actx_reshape(actx_factory):
    rng = np.random.default_rng()
    actx = actx_factory()

    for new_shape in [(3, 2), (3, -1), (6,), (-1,)]:
        assert_close_to_numpy(
                actx, lambda _np, *_args: _np.reshape(*_args),
                (rng.normal(size=(2, 3)), new_shape))


def test_actx_ravel(actx_factory):
    from numpy.random import default_rng
    actx = actx_factory()
    rng = default_rng()
    ndim = rng.integers(low=1, high=6)
    shape = tuple(rng.integers(2, 7, ndim))

    assert_close_to_numpy(actx, lambda _np, ary: _np.ravel(ary),
                          (rng.random(shape),))

# }}}


# {{{ arithmetic same as numpy

def test_dof_array_arithmetic_same_as_numpy(actx_factory):
    rng = np.random.default_rng()
    actx = actx_factory()

    ndofs = 50_000

    def get_real(ary):
        return ary.real

    def get_imag(ary):
        return ary.imag

    import operator
    from random import randrange, uniform

    from pytools import generate_nonnegative_integer_tuples_below as gnitb
    for op_func, n_args, use_integers in [
            (operator.add, 2, False),
            (operator.sub, 2, False),
            (operator.mul, 2, False),
            (operator.truediv, 2, False),
            (operator.pow, 2, False),
            # FIXME pyopencl.Array doesn't do mod.
            # (operator.mod, 2, True),
            # (operator.mod, 2, False),
            # (operator.imod, 2, True),
            # (operator.imod, 2, False),
            # FIXME: Two outputs
            # (divmod, 2, False),

            (operator.iadd, 2, False),
            (operator.isub, 2, False),
            (operator.imul, 2, False),
            (operator.itruediv, 2, False),

            (operator.and_, 2, True),
            (operator.xor, 2, True),
            (operator.or_, 2, True),

            (operator.iand, 2, True),
            (operator.ixor, 2, True),
            (operator.ior, 2, True),

            (operator.ge, 2, False),
            (operator.lt, 2, False),
            (operator.gt, 2, False),
            (operator.eq, 2, True),
            (operator.ne, 2, True),

            (operator.pos, 1, False),
            (operator.neg, 1, False),
            (operator.abs, 1, False),

            (get_real, 1, False),
            (get_imag, 1, False),
            ]:
        for is_array_flags in gnitb(2, n_args):
            if sum(is_array_flags) == 0:
                # all scalars, no need to test
                continue

            if is_array_flags[0] == 0 and op_func in [
                    operator.iadd, operator.isub,
                    operator.imul, operator.itruediv,
                    operator.iand, operator.ixor, operator.ior,
                    ]:
                # can't do in place operations with a scalar lhs
                continue

            if op_func == operator.ge:
                op_func_actx = actx.np.greater_equal
            elif op_func == operator.lt:
                op_func_actx = actx.np.less
            elif op_func == operator.gt:
                op_func_actx = actx.np.greater
            elif op_func == operator.eq:
                op_func_actx = actx.np.equal
            elif op_func == operator.ne:
                op_func_actx = actx.np.not_equal
            else:
                op_func_actx = op_func

            args = [
                    (0.5+rng.uniform(size=ndofs)
                        if not use_integers else
                        rng.integers(3, 200, size=ndofs))

                    if is_array_flag else
                    (uniform(0.5, 2)
                        if not use_integers
                        else randrange(3, 200))
                    for is_array_flag in is_array_flags]

            # {{{ get reference numpy result

            # make a copy for the in place operators
            ref_args = [
                    arg.copy() if isinstance(arg, np.ndarray) else arg
                    for arg in args]
            ref_result = op_func(*ref_args)

            # }}}

            # {{{ test DOFArrays

            actx_args = [
                    DOFArray(actx, (actx.from_numpy(arg),))
                    if isinstance(arg, np.ndarray) else arg
                    for arg in args]

            actx_result = actx.to_numpy(op_func_actx(*actx_args)[0])

            assert np.allclose(actx_result, ref_result)

            # }}}

            # {{{ test object arrays of DOFArrays

            # It would be very nice if comparisons on object arrays behaved
            # consistently with everything else. Alas, they do not. Instead:
            #
            # 0.5 < obj_array(DOFArray) -> obj_array([True])
            #
            # because hey, 0.5 < DOFArray returned something truthy.

            if op_func not in [
                    operator.eq, operator.ne,
                    operator.le, operator.lt,
                    operator.ge, operator.gt,

                    operator.iadd, operator.isub,
                    operator.imul, operator.itruediv,
                    operator.iand, operator.ixor, operator.ior,

                    # All Python objects are real-valued, right?
                    get_imag,
                    ]:
                obj_array_args = [
                        make_obj_array([arg]) if isinstance(arg, DOFArray) else arg
                        for arg in actx_args]

                obj_array_result = actx.to_numpy(
                        op_func_actx(*obj_array_args)[0][0])

                assert np.allclose(obj_array_result, ref_result)

            # }}}

# }}}


# {{{ reductions same as numpy

@pytest.mark.parametrize("op", ["sum", "min", "max"])
def test_reductions_same_as_numpy(actx_factory, op):
    rng = np.random.default_rng()
    actx = actx_factory()

    ary = rng.normal(size=3000)
    np_red = getattr(np, op)(ary)
    actx_red = getattr(actx.np, op)(actx.from_numpy(ary))
    actx_red = actx.to_numpy(actx_red)

    assert actx_red.shape == ()

    assert np.allclose(np_red, actx_red)


@pytest.mark.parametrize("sym_name", ["any", "all"])
def test_any_all_same_as_numpy(actx_factory, sym_name):
    actx = actx_factory()
    if not hasattr(actx.np, sym_name):
        pytest.skip(f"'{sym_name}' not implemented on '{type(actx).__name__}'")

    rng = np.random.default_rng()
    ary_any = rng.integers(0, 2, 512)
    ary_all = np.ones(512)

    assert_close_to_numpy_in_containers(actx,
                lambda _np, *_args: getattr(_np, sym_name)(*_args), [ary_any])
    assert_close_to_numpy_in_containers(actx,
                lambda _np, *_args: getattr(_np, sym_name)(*_args), [ary_all])
    assert_close_to_numpy_in_containers(actx,
                lambda _np, *_args: getattr(_np, sym_name)(*_args), [1 - ary_all])


def test_array_equal(actx_factory):
    actx = actx_factory()

    sym_name = "array_equal"
    if not hasattr(actx.np, sym_name):
        pytest.skip(f"'{sym_name}' not implemented on '{type(actx).__name__}'")

    rng = np.random.default_rng()
    ary = rng.integers(0, 2, 512)
    ary_copy = ary.copy()
    ary_diff_values = np.ones(512)
    ary_diff_shape = np.ones(511)
    ary_diff_type = DOFArray(actx, (np.ones(512),))

    # Equal
    assert_close_to_numpy_in_containers(actx,
        lambda _np, *_args: getattr(_np, sym_name)(*_args), [ary, ary_copy])

    # Different values
    assert_close_to_numpy_in_containers(actx,
        lambda _np, *_args: getattr(_np, sym_name)(*_args), [ary, ary_diff_values])

    # Different shapes
    assert_close_to_numpy_in_containers(actx,
        lambda _np, *_args: getattr(_np, sym_name)(*_args), [ary, ary_diff_shape])

    # Different types
    assert not actx.to_numpy(actx.np.array_equal(ary, ary_diff_type))

    # Empty
    ary_empty = np.empty((5, 0), dtype=object)
    ary_empty_copy = ary_empty.copy()
    assert actx.to_numpy(actx.np.array_equal(ary_empty, ary_empty_copy))


# }}}


# {{{ test array context einsum

@pytest.mark.parametrize("spec", [
    "ij->ij",
    "ij->ji",
    "ii->i",
])
def test_array_context_einsum_array_manipulation(actx_factory, spec):
    actx = actx_factory()
    rng = np.random.default_rng()

    mat = actx.from_numpy(rng.normal(size=(10, 10)))
    res = actx.to_numpy(actx.einsum(spec, mat))
    ans = np.einsum(spec, actx.to_numpy(mat))
    assert np.allclose(res, ans)


@pytest.mark.parametrize("spec", [
    "ij,ij->ij",
    "ij,ji->ij",
    "ij,kj->ik",
])
def test_array_context_einsum_array_matmatprods(actx_factory, spec):
    actx = actx_factory()
    rng = np.random.default_rng()

    mat_a = actx.from_numpy(rng.normal(size=(5, 5)))
    mat_b = actx.from_numpy(rng.normal(size=(5, 5)))
    res = actx.to_numpy(actx.einsum(spec, mat_a, mat_b))
    ans = np.einsum(spec, actx.to_numpy(mat_a), actx.to_numpy(mat_b))
    assert np.allclose(res, ans)


@pytest.mark.parametrize("spec", [
    "im,mj,k->ijk"
])
def test_array_context_einsum_array_tripleprod(actx_factory, spec):
    actx = actx_factory()
    rng = np.random.default_rng()

    mat_a = actx.from_numpy(rng.normal(size=(7, 5)))
    mat_b = actx.from_numpy(rng.normal(size=(5, 7)))
    vec = actx.from_numpy(rng.normal(size=(7)))
    res = actx.to_numpy(actx.einsum(spec, mat_a, mat_b, vec))
    ans = np.einsum(spec,
                    actx.to_numpy(mat_a),
                    actx.to_numpy(mat_b),
                    actx.to_numpy(vec))
    assert np.allclose(res, ans)

# }}}


# {{{ array container classes for test


def test_container_map_on_device_scalar(actx_factory):
    actx = actx_factory()

    expected_sizes = [1, 2, 4, 4, 4]
    arys = _get_test_containers(actx, shapes=0)
    arys += (np.pi,)

    from arraycontext import (
        map_array_container,
        map_reduce_array_container,
        rec_map_array_container,
        rec_map_reduce_array_container,
    )

    for size, ary in zip(expected_sizes, arys[:-1], strict=True):
        result = map_array_container(lambda x: x, ary)
        assert actx.to_numpy(actx.np.array_equal(result, ary))
        result = rec_map_array_container(lambda x: x, ary)
        assert actx.to_numpy(actx.np.array_equal(result, ary))

        result = map_reduce_array_container(sum, np.size, ary)
        assert result == size
        result = rec_map_reduce_array_container(sum, np.size, ary)
        assert result == size


def test_container_map(actx_factory):
    actx = actx_factory()
    ary_dof, ary_of_dofs, mat_of_dofs, dc_of_dofs, _bcast_dc_of_dofs = \
            _get_test_containers(actx)

    # {{{ check

    def _check_allclose(f, arg1, arg2, atol=2.0e-14):
        from arraycontext import NotAnArrayContainerError
        try:
            arg1_iterable = serialize_container(arg1)
            arg2_iterable = serialize_container(arg2)
        except NotAnArrayContainerError:
            assert np.linalg.norm(actx.to_numpy(f(arg1) - arg2)) < atol
        else:
            arg1_subarrays = [
                subarray for _, subarray in arg1_iterable]
            arg2_subarrays = [
                subarray for _, subarray in arg2_iterable]
            for subarray1, subarray2 in zip(arg1_subarrays, arg2_subarrays,
                                            strict=True):
                _check_allclose(f, subarray1, subarray2)

    def func(x):
        return x + 1

    from arraycontext import rec_map_array_container
    result = rec_map_array_container(func, 1)
    assert result == 2

    for ary in [ary_dof, ary_of_dofs, mat_of_dofs, dc_of_dofs]:
        result = rec_map_array_container(func, ary)
        _check_allclose(func, ary, result)

    from arraycontext import mapped_over_array_containers

    @mapped_over_array_containers
    def mapped_func(x):
        return func(x)

    for ary in [ary_dof, ary_of_dofs, mat_of_dofs, dc_of_dofs]:
        result = mapped_func(ary)
        _check_allclose(func, ary, result)

    @mapped_over_array_containers(leaf_class=DOFArray)
    def check_leaf(x):
        assert isinstance(x, DOFArray)

    for ary in [ary_dof, ary_of_dofs, mat_of_dofs, dc_of_dofs]:
        check_leaf(ary)

    # }}}


def test_container_multimap(actx_factory):
    actx = actx_factory()
    ary_dof, ary_of_dofs, mat_of_dofs, dc_of_dofs, _bcast_dc_of_dofs = \
            _get_test_containers(actx)

    # {{{ check

    def _check_allclose(f, arg1, arg2, atol=2.0e-14):
        from arraycontext import NotAnArrayContainerError
        try:
            arg1_iterable = serialize_container(arg1)
            arg2_iterable = serialize_container(arg2)
        except NotAnArrayContainerError:
            assert np.linalg.norm(actx.to_numpy(f(arg1) - arg2)) < atol
        else:
            arg1_subarrays = [
                subarray for _, subarray in arg1_iterable]
            arg2_subarrays = [
                subarray for _, subarray in arg2_iterable]
            for subarray1, subarray2 in zip(arg1_subarrays, arg2_subarrays,
                                            strict=True):
                _check_allclose(f, subarray1, subarray2)

    def func_all_scalar(x, y):
        return x + y

    def func_first_scalar(x, subary):
        return x + subary

    def func_multiple_scalar(a, subary1, b, subary2):
        return a * subary1 + b * subary2

    from arraycontext import rec_multimap_array_container
    result = rec_multimap_array_container(func_all_scalar, 1, 2)
    assert result == 3

    for ary in [ary_dof, ary_of_dofs, mat_of_dofs, dc_of_dofs]:
        result = rec_multimap_array_container(func_first_scalar, 1, ary)
        _check_allclose(lambda x: 1 + x, ary, result)

        result = rec_multimap_array_container(func_multiple_scalar, 2, ary, 2, ary)
        _check_allclose(lambda x: 4 * x, ary, result)

    from arraycontext import multimapped_over_array_containers

    @multimapped_over_array_containers
    def mapped_func(a, subary1, b, subary2):
        return func_multiple_scalar(a, subary1, b, subary2)

    for ary in [ary_dof, ary_of_dofs, mat_of_dofs, dc_of_dofs]:
        result = mapped_func(2, ary, 2, ary)
        _check_allclose(lambda x: 4 * x, ary, result)

    @multimapped_over_array_containers(leaf_class=DOFArray)
    def check_leaf(a, subary1, b, subary2):
        assert isinstance(subary1, DOFArray)
        assert isinstance(subary2, DOFArray)

    for ary in [ary_dof, ary_of_dofs, mat_of_dofs, dc_of_dofs]:
        check_leaf(2, ary, 2, ary)

    with pytest.raises(AssertionError):
        rec_multimap_array_container(func_multiple_scalar, 2, ary_dof, 2, dc_of_dofs)

    # }}}


def test_container_arithmetic(actx_factory):
    actx = actx_factory()
    ary_dof, ary_of_dofs, mat_of_dofs, dc_of_dofs, bcast_dc_of_dofs = \
            _get_test_containers(actx)

    # {{{ check

    def _check_allclose(f, arg1, arg2, atol=5.0e-14):
        assert np.linalg.norm(actx.to_numpy(f(arg1) - arg2)) < atol

    from arraycontext import rec_multimap_array_container
    for ary in [ary_dof, ary_of_dofs, mat_of_dofs, dc_of_dofs]:
        rec_multimap_array_container(
                partial(_check_allclose, lambda x: 3 * x),
                ary, 2 * ary + ary)
        rec_multimap_array_container(
                partial(_check_allclose, lambda x: actx.np.sin(x)),
                ary, actx.np.sin(ary))

    with pytest.raises(TypeError):
        ary_of_dofs + dc_of_dofs

    with pytest.raises(TypeError):
        dc_of_dofs + ary_of_dofs

    with pytest.raises(TypeError):
        ary_dof + dc_of_dofs

    with pytest.raises(TypeError):
        dc_of_dofs + ary_dof

    bcast_result = ary_dof + bcast_dc_of_dofs
    bcast_dc_of_dofs + ary_dof

    assert actx.to_numpy(actx.np.linalg.norm(bcast_result.mass
                                             - 2*ary_of_dofs)) < 1e-8

    mock_gradient = MyContainerDOFBcast(
            name="yo",
            mass=ary_of_dofs,
            momentum=mat_of_dofs,
            enthalpy=ary_of_dofs)

    grad_matvec_result = mock_gradient @ ary_of_dofs
    assert isinstance(grad_matvec_result.mass, DOFArray)
    assert grad_matvec_result.momentum.shape == ary_of_dofs.shape

    assert actx.to_numpy(actx.np.linalg.norm(
        grad_matvec_result.mass - sum(ary_of_dofs**2)
        )) < 1e-8

    # }}}


def test_container_freeze_thaw(actx_factory):
    actx = actx_factory()
    ary_dof, ary_of_dofs, mat_of_dofs, dc_of_dofs, _bcast_dc_of_dofs = \
            _get_test_containers(actx)

    # {{{ check

    from arraycontext import (
        get_container_context_opt,
        get_container_context_recursively_opt,
    )

    assert get_container_context_opt(ary_of_dofs) is None
    assert get_container_context_opt(mat_of_dofs) is None
    assert get_container_context_opt(ary_dof) is actx
    assert get_container_context_opt(dc_of_dofs) is actx

    assert get_container_context_recursively_opt(ary_of_dofs) is actx
    assert get_container_context_recursively_opt(mat_of_dofs) is actx

    for ary in [ary_dof, ary_of_dofs, mat_of_dofs, dc_of_dofs]:
        frozen_ary = actx.freeze(ary)
        thawed_ary = actx.thaw(frozen_ary)
        frozen_ary = actx.freeze(thawed_ary)

        assert get_container_context_recursively_opt(frozen_ary) is None
        assert get_container_context_recursively_opt(thawed_ary) is actx

    actx2 = actx.clone()

    ary_dof_frozen = actx.freeze(ary_dof)
    with pytest.raises(ValueError) as exc_info:
        ary_dof + ary_dof_frozen

    assert "frozen" in str(exc_info.value)

    ary_dof_2 = actx2.thaw(actx.freeze(ary_dof))

    with pytest.raises(ValueError):
        ary_dof + ary_dof_2

    # }}}


@pytest.mark.parametrize("ord", [2, np.inf])
def test_container_norm(actx_factory, ord):
    actx = actx_factory()

    from pytools.obj_array import make_obj_array
    c = MyContainer(name="hey", mass=1, momentum=make_obj_array([2, 3]), enthalpy=5)
    n1 = actx.np.linalg.norm(make_obj_array([c, c]), ord)
    n2 = np.linalg.norm([1, 2, 3, 5]*2, ord)

    assert abs(n1 - n2) < 1e-12

# }}}


# {{{ test flatten and unflatten

@pytest.mark.parametrize("shapes", [
    0,                          # tests device scalars when flattening
    512,
    [(128, 67)],
    [(127, 67), (18, 0)],       # tests 0-sized arrays
    [(64, 7), (154, 12)]
    ])
def test_flatten_array_container(actx_factory, shapes):
    actx = actx_factory()

    from arraycontext import flatten, unflatten
    arys = _get_test_containers(actx, shapes=shapes)

    for ary in arys:
        flat = flatten(ary, actx)
        assert flat.ndim == 1

        ary_roundtrip = unflatten(ary, flat, actx)

        from arraycontext import rec_multimap_reduce_array_container
        assert rec_multimap_reduce_array_container(
                np.prod,
                lambda x, y: x.shape == y.shape,
                ary, ary_roundtrip)

        assert actx.to_numpy(
                actx.np.linalg.norm(ary - ary_roundtrip)
                ) < 1.0e-15

    # {{{ complex to real

    if isinstance(shapes, int | tuple):
        shapes = [shapes]

    ary = DOFArray(actx, tuple(actx.from_numpy(randn(shape, np.float64))
        for shape in shapes))

    template = DOFArray(actx, tuple(actx.from_numpy(randn(shape, np.complex128))
        for shape in shapes))

    flat = flatten(ary, actx)
    ary_roundtrip = unflatten(template, flat, actx, strict=False)

    assert actx.to_numpy(
            actx.np.linalg.norm(ary - ary_roundtrip)
            ) < 1.0e-15

    # }}}


def _checked_flatten(ary, actx, leaf_class=None):
    from arraycontext import flat_size_and_dtype, flatten
    result = flatten(ary, actx, leaf_class=leaf_class)

    if leaf_class is None:
        size, dtype = flat_size_and_dtype(ary)
        assert result.shape == (size,)
        assert result.dtype == dtype

    return result


def test_flatten_array_container_failure(actx_factory):
    actx = actx_factory()

    from arraycontext import unflatten
    ary = _get_test_containers(actx, shapes=512)[0]
    flat_ary = _checked_flatten(ary, actx)

    if not isinstance(actx, NumpyArrayContext):
        with pytest.raises(TypeError):
            # cannot unflatten from a numpy array (except for numpy actx)
            unflatten(ary, actx.to_numpy(flat_ary), actx)

    with pytest.raises(ValueError):
        # cannot unflatten non-flat arrays
        unflatten(ary, flat_ary.reshape(2, -1), actx)

    with pytest.raises(ValueError):
        # cannot unflatten partially
        unflatten(ary, flat_ary[:-1], actx)


def test_flatten_with_leaf_class(actx_factory):
    actx = actx_factory()

    arys = _get_test_containers(actx, shapes=512)

    flat = _checked_flatten(arys[0], actx, leaf_class=DOFArray)
    assert isinstance(flat, actx.array_types)
    assert flat.shape == (arys[0].size,)

    flat = _checked_flatten(arys[1], actx, leaf_class=DOFArray)
    assert isinstance(flat, np.ndarray) and flat.dtype == object
    assert all(isinstance(entry, actx.array_types) for entry in flat)
    assert all(entry.shape == (arys[0].size,) for entry in flat)

    flat = _checked_flatten(arys[3], actx, leaf_class=DOFArray)
    assert isinstance(flat, MyContainer)
    assert isinstance(flat.mass, actx.array_types)
    assert flat.mass.shape == (arys[3].mass.size,)
    assert isinstance(flat.enthalpy, actx.array_types)
    assert flat.enthalpy.shape == (arys[3].enthalpy.size,)
    assert all(isinstance(entry, actx.array_types) for entry in flat.momentum)

# }}}


# {{{ test from_numpy and to_numpy

def test_numpy_conversion(actx_factory):
    actx = actx_factory()
    rng = np.random.default_rng()

    nelements = 42
    ac = MyContainer(
            name="test_numpy_conversion",
            mass=rng.uniform(size=(nelements, nelements)),
            momentum=make_obj_array([rng.uniform(size=nelements) for _ in range(3)]),
            enthalpy=np.array(rng.uniform()),
            )

    ac_actx = actx.from_numpy(ac)
    ac_roundtrip = actx.to_numpy(ac_actx)

    assert np.allclose(ac.mass, ac_roundtrip.mass)
    assert np.allclose(ac.momentum[0], ac_roundtrip.momentum[0])

    if not isinstance(actx, NumpyArrayContext | CupyArrayContext):
        from dataclasses import replace
        ac_with_cl = replace(ac, enthalpy=ac_actx.mass)
        with pytest.raises(TypeError):
            actx.from_numpy(ac_with_cl)

        with pytest.raises(TypeError):
            actx.from_numpy(ac_actx)

        with pytest.raises(TypeError):
            actx.to_numpy(ac)

# }}}


# {{{ test actx.np.linalg.norm

@pytest.mark.parametrize("norm_ord", [2, np.inf])
def test_norm_complex(actx_factory, norm_ord):
    actx = actx_factory()
    a = randn(2000, np.complex128)

    norm_a_ref = np.linalg.norm(a, norm_ord)
    norm_a = actx.np.linalg.norm(actx.from_numpy(a), norm_ord)

    norm_a = actx.to_numpy(norm_a)

    assert abs(norm_a_ref - norm_a)/norm_a < 1e-13


@pytest.mark.parametrize("ndim", [1, 2, 3, 4, 5])
def test_norm_ord_none(actx_factory, ndim):
    actx = actx_factory()

    from numpy.random import default_rng

    rng = default_rng()
    shape = tuple(rng.integers(2, 7, ndim))

    a = rng.random(shape)

    norm_a_ref = np.linalg.norm(a, ord=None)
    norm_a = actx.np.linalg.norm(actx.from_numpy(a), ord=None)

    np.testing.assert_allclose(actx.to_numpy(norm_a), norm_a_ref)

# }}}


# {{{ test_actx_compile helpers

def scale_and_orthogonalize(alpha, vel):
    from arraycontext import rec_map_array_container
    actx = vel.array_context
    scaled_vel = rec_map_array_container(lambda x: alpha * x,
                                         vel)
    return Velocity2D(-scaled_vel.v, scaled_vel.u, actx)


def test_actx_compile(actx_factory):
    actx = actx_factory()
    rng = np.random.default_rng()

    compiled_rhs = actx.compile(scale_and_orthogonalize)

    v_x = rng.uniform(size=10)
    v_y = rng.uniform(size=10)

    vel = actx.from_numpy(Velocity2D(v_x, v_y, actx))

    scaled_speed = compiled_rhs(np.float64(3.14), vel)

    result = actx.to_numpy(scaled_speed)
    np.testing.assert_allclose(result.u, -3.14*v_y)
    np.testing.assert_allclose(result.v, 3.14*v_x)


def test_actx_compile_python_scalar(actx_factory):
    actx = actx_factory()
    rng = np.random.default_rng()

    compiled_rhs = actx.compile(scale_and_orthogonalize)

    v_x = rng.uniform(size=10)
    v_y = rng.uniform(size=10)

    vel = actx.from_numpy(Velocity2D(v_x, v_y, actx))

    scaled_speed = compiled_rhs(3.14, vel)

    result = actx.to_numpy(scaled_speed)
    np.testing.assert_allclose(result.u, -3.14*v_y)
    np.testing.assert_allclose(result.v, 3.14*v_x)


def test_actx_compile_kwargs(actx_factory):
    actx = actx_factory()
    rng = np.random.default_rng()

    compiled_rhs = actx.compile(scale_and_orthogonalize)

    v_x = rng.uniform(size=10)
    v_y = rng.uniform(size=10)

    vel = actx.from_numpy(Velocity2D(v_x, v_y, actx))

    scaled_speed = compiled_rhs(3.14, vel=vel)

    result = actx.to_numpy(scaled_speed)
    np.testing.assert_allclose(result.u, -3.14*v_y)
    np.testing.assert_allclose(result.v, 3.14*v_x)


def test_actx_compile_with_tuple_output_keys(actx_factory):
    # arraycontext.git<=3c9aee68 would fail due to a bug in output
    # key stringification logic.
    actx = actx_factory()
    rng = np.random.default_rng()

    def my_rhs(scale, vel):
        result = np.empty((1, 1), dtype=object)
        result[0, 0] = scale_and_orthogonalize(scale, vel)
        return result

    compiled_rhs = actx.compile(my_rhs)

    v_x = rng.uniform(size=10)
    v_y = rng.uniform(size=10)

    vel = actx.from_numpy(Velocity2D(v_x, v_y, actx))

    scaled_speed = compiled_rhs(3.14, vel=vel)

    result = actx.to_numpy(scaled_speed)[0, 0]
    np.testing.assert_allclose(result.u, -3.14*v_y)
    np.testing.assert_allclose(result.v, 3.14*v_x)

# }}}


# {{{ test_container_equality

def test_container_equality(actx_factory):
    actx = actx_factory()

    ary_dof, _, _, _dc_of_dofs, bcast_dc_of_dofs = \
            _get_test_containers(actx)
    _, _, _, _dc_of_dofs_2, bcast_dc_of_dofs_2 = \
            _get_test_containers(actx)

    # MyContainer sets eq_comparison to False, so equality comparison should
    # not succeed.
    dc = MyContainer(name="yoink", mass=ary_dof, momentum=None, enthalpy=None)
    dc2 = MyContainer(name="yoink", mass=ary_dof, momentum=None, enthalpy=None)
    assert dc != dc2

    assert isinstance(actx.np.equal(bcast_dc_of_dofs, bcast_dc_of_dofs_2),
                      MyContainerDOFBcast)

# }}}


# {{{ test_leaf_array_type_broadcasting

def test_no_leaf_array_type_broadcasting(actx_factory):
    from testlib import Foo
    # test lack of support for https://github.com/inducer/arraycontext/issues/49
    actx = actx_factory()

    dof_ary = DOFArray(actx, (actx.np.zeros(3, dtype=np.float64) + 41, ))
    foo = Foo(dof_ary)
    bar = foo + 4

    bcast = partial(BcastUntilActxArray, actx)

    actx_ary = actx.from_numpy(4*np.ones((3, )))
    with pytest.raises(TypeError):
        foo + actx_ary

    baz = foo + bcast(actx_ary)
    qux = bcast(actx_ary) + foo

    np.testing.assert_allclose(actx.to_numpy(bar.u[0]),
                               actx.to_numpy(baz.u[0]))

    np.testing.assert_allclose(actx.to_numpy(bar.u[0]),
                               actx.to_numpy(qux.u[0]))

    baz = foo + bcast(actx_ary)
    qux = bcast(actx_ary) + foo

    np.testing.assert_allclose(actx.to_numpy(bar.u[0]),
                               actx.to_numpy(baz.u[0]))

    np.testing.assert_allclose(actx.to_numpy(bar.u[0]),
                               actx.to_numpy(qux.u[0]))

    mc = MyContainer(
         name="hi",
         mass=dof_ary,
         momentum=make_obj_array([dof_ary, dof_ary]),
         enthalpy=dof_ary)

    with pytest.raises(TypeError):
        mc_op = mc + actx_ary

    mom_op = mc.momentum + bcast(actx_ary)
    np.testing.assert_allclose(45, actx.to_numpy(mom_op[0][0]))

    mc_op = mc + bcast(actx_ary)
    np.testing.assert_allclose(45, actx.to_numpy(mc_op.mass[0]))
    np.testing.assert_allclose(45, actx.to_numpy(mc_op.momentum[1][0]))

    mom_op = mc.momentum + bcast(actx_ary)
    np.testing.assert_allclose(45, actx.to_numpy(mom_op[0][0]))

    mc_op = mc + bcast(actx_ary)
    np.testing.assert_allclose(45, actx.to_numpy(mc_op.mass[0]))
    np.testing.assert_allclose(45, actx.to_numpy(mc_op.momentum[1][0]))

    def _actx_allows_scalar_broadcast(actx):
        if not isinstance(actx, PyOpenCLArrayContext):
            return True
        else:
            import pyopencl as cl

            # See https://github.com/inducer/pyopencl/issues/498
            return cl.version.VERSION > (2021, 2, 5)

    if _actx_allows_scalar_broadcast(actx):
        with pytest.raises(TypeError):
            foo + actx.from_numpy(np.array(4))

        quuz = bcast(actx.from_numpy(np.array(4))) + foo
        quux = foo + bcast(actx.from_numpy(np.array(4)))

        np.testing.assert_allclose(actx.to_numpy(bar.u[0]),
                                   actx.to_numpy(quux.u[0]))

        np.testing.assert_allclose(actx.to_numpy(bar.u[0]),
                                   actx.to_numpy(quuz.u[0]))

        quuz = bcast(actx.from_numpy(np.array(4))) + foo
        quux = foo + bcast(actx.from_numpy(np.array(4)))

        np.testing.assert_allclose(actx.to_numpy(bar.u[0]),
                                   actx.to_numpy(quux.u[0]))

        np.testing.assert_allclose(actx.to_numpy(bar.u[0]),
                                   actx.to_numpy(quuz.u[0]))
# }}}


# {{{ test outer product

def test_outer(actx_factory):
    actx = actx_factory()

    a_dof, a_ary_of_dofs, _, _, a_bcast_dc_of_dofs = _get_test_containers(actx)

    b_dof = a_dof + 1
    b_ary_of_dofs = a_ary_of_dofs + 1
    b_bcast_dc_of_dofs = a_bcast_dc_of_dofs + 1

    bcast = partial(BcastUntilActxArray, actx)

    from arraycontext import outer

    def equal(a, b):
        return actx.to_numpy(actx.np.array_equal(a, b))

    # Two scalars
    assert equal(outer(a_dof, b_dof), a_dof*b_dof)

    # Scalar and vector
    assert equal(outer(a_dof, b_ary_of_dofs), a_dof*b_ary_of_dofs)

    # Vector and scalar
    assert equal(outer(a_ary_of_dofs, b_dof), a_ary_of_dofs*b_dof)

    # Two vectors
    assert equal(
        outer(a_ary_of_dofs, b_ary_of_dofs),
        np.outer(a_ary_of_dofs, b_ary_of_dofs))

    # Scalar and array container
    assert equal(
        outer(a_dof, b_bcast_dc_of_dofs),
        a_dof*b_bcast_dc_of_dofs)

    # Array container and scalar
    assert equal(
        outer(a_bcast_dc_of_dofs, b_dof),
        a_bcast_dc_of_dofs*b_dof)

    # Vector and array container
    assert equal(
        outer(a_ary_of_dofs, b_bcast_dc_of_dofs),
        make_obj_array([a_i*b_bcast_dc_of_dofs for a_i in a_ary_of_dofs]))

    # Array container and vector
    assert equal(
        outer(a_bcast_dc_of_dofs, b_ary_of_dofs),
        MyContainerDOFBcast(
            name="container",
            mass=a_bcast_dc_of_dofs.mass*b_ary_of_dofs,
            momentum=np.outer(a_bcast_dc_of_dofs.momentum, b_ary_of_dofs),
            enthalpy=a_bcast_dc_of_dofs.enthalpy*b_ary_of_dofs))

    # Two array containers
    assert equal(
        outer(a_bcast_dc_of_dofs, b_bcast_dc_of_dofs),
        MyContainerDOFBcast(
            name="container",
            mass=a_bcast_dc_of_dofs.mass*b_bcast_dc_of_dofs.mass,
            momentum=np.outer(
                a_bcast_dc_of_dofs.momentum,
                b_bcast_dc_of_dofs.momentum),
            enthalpy=a_bcast_dc_of_dofs.enthalpy*b_bcast_dc_of_dofs.enthalpy))

    # Array context scalars
    two = actx.from_numpy(np.array(2))
    assert equal(
        outer(bcast(two), b_bcast_dc_of_dofs),
        bcast(two)*b_bcast_dc_of_dofs)
    assert equal(
        outer(a_bcast_dc_of_dofs, bcast(two)),
        a_bcast_dc_of_dofs*bcast(two))

# }}}


# {{{ test_array_container_with_numpy

@with_container_arithmetic(bcasts_across_obj_array=True, rel_comparison=True)
@dataclass_array_container
@dataclass(frozen=True)
class ArrayContainerWithNumpy:
    u: np.ndarray
    v: DOFArray

    __array_ufunc__ = None


def test_array_container_with_numpy(actx_factory):
    actx = actx_factory()

    mystate = ArrayContainerWithNumpy(
            u=np.zeros(10),
            v=DOFArray(actx, (actx.from_numpy(np.zeros(42)),)),
            )

    from arraycontext import rec_map_array_container
    rec_map_array_container(lambda x: x, mystate)


# }}}


# {{{ test_actx_compile_on_pure_array_return

def test_actx_compile_on_pure_array_return(actx_factory):
    def _twice(x):
        return 2 * x

    actx = actx_factory()
    ones = actx.thaw(actx.freeze(
        actx.np.zeros(shape=(10, 4), dtype=np.float64) + 1
        ))
    np.testing.assert_allclose(actx.to_numpy(_twice(ones)),
                               actx.to_numpy(actx.compile(_twice)(ones)))

# }}}


# {{{ test_taggable_cl_array_tags

@dataclass(frozen=True)
class MySampleTag(Tag):
    pass


def test_taggable_cl_array_tags(actx_factory):
    actx = actx_factory()
    if not isinstance(actx, PyOpenCLArrayContext):
        pytest.skip(f"not relevant for '{type(actx).__name__}'")

    import pyopencl.array as cl_array
    ary = cl_array.to_device(actx.queue, np.zeros((32, 7)))

    # {{{ check tags are set

    from arraycontext.impl.pyopencl.taggable_cl_array import to_tagged_cl_array
    tagged_ary = to_tagged_cl_array(ary, axes=None,
                                    tags=frozenset((MySampleTag(),)))

    assert tagged_ary.base_data is ary.base_data
    assert tagged_ary.tags == frozenset((MySampleTag(),))

    # }}}

    # {{{ check tags are appended

    from arraycontext import ElementwiseMapKernelTag
    tagged_ary = to_tagged_cl_array(tagged_ary, axes=None,
                                    tags=frozenset((ElementwiseMapKernelTag(),)))

    assert tagged_ary.base_data is ary.base_data
    assert tagged_ary.tags == frozenset(
        (MySampleTag(), ElementwiseMapKernelTag())
    )

    # }}}

    # {{{ test copied tags

    copy_tagged_ary = tagged_ary.copy()

    assert copy_tagged_ary.tags == tagged_ary.tags
    assert copy_tagged_ary.axes == tagged_ary.axes
    assert copy_tagged_ary.base_data != tagged_ary.base_data

    # }}}

# }}}


def test_to_numpy_on_frozen_arrays(actx_factory):
    # See https://github.com/inducer/arraycontext/issues/159
    actx = actx_factory()
    u = actx.freeze(actx.np.zeros(10, dtype="float64")+1)
    np.testing.assert_allclose(actx.to_numpy(u), 1)
    np.testing.assert_allclose(actx.to_numpy(u), 1)


def test_tagging(actx_factory):
    actx = actx_factory()

    if isinstance(actx, NumpyArrayContext | EagerJAXArrayContext | CupyArrayContext):
        pytest.skip(f"{type(actx)} has no tagging support")

    from pytools.tag import Tag

    class ExampleTag(Tag):
        pass

    ary = tag_axes(actx, {0: ExampleTag()},
            actx.tag(
                ExampleTag(),
                actx.np.zeros((20, 20), dtype=np.float64)))

    assert ary.tags_of_type(ExampleTag)
    assert ary.axes[0].tags_of_type(ExampleTag)
    assert not ary.axes[1].tags_of_type(ExampleTag)


def test_compile_anonymous_function(actx_factory):
    from functools import partial

    # See https://github.com/inducer/grudge/issues/287
    actx = actx_factory()

    ones = actx.thaw(actx.freeze(
        actx.np.zeros(shape=(10, 4), dtype=np.float64) + 1
        ))

    f = actx.compile(lambda x: 2*x+40)
    np.testing.assert_allclose(actx.to_numpy(f(ones)), 42)

    f = actx.compile(partial(lambda x: 2*x+40))
    np.testing.assert_allclose(actx.to_numpy(f(ones)), 42)


@pytest.mark.parametrize(
        ("args", "kwargs"), [
            ((1, 2, 10), {}),
            ((1, 2, 10), {"endpoint": False}),
            ((1, 2, 10), {"endpoint": True}),
            ((2, -3, 20), {}),
            ((1, 5j, 20), {"dtype": np.complex128}),
            ((1, 5, 20), {"dtype": np.complex128}),
            ((1, 5, 20), {"dtype": np.int32}),
            ])
def test_linspace(actx_factory, args, kwargs):
    if "Jax" in actx_factory.__class__.__name__:
        pytest.xfail("jax actx does not have arange")

    actx = actx_factory()

    if isinstance(actx, CupyArrayContext) and kwargs.get("dtype") == np.complex128:
        pytest.skip("CupyArrayContext does not support complex args to linspace")

    actx_linspace = actx.to_numpy(actx.np.linspace(*args, **kwargs))
    np_linspace = np.linspace(*args, **kwargs)

    assert np.allclose(actx_linspace, np_linspace)


if __name__ == "__main__":
    import sys
    if len(sys.argv) > 1:
        exec(sys.argv[1])
    else:
        from pytest import main
        main([__file__])

# vim: fdm=marker<|MERGE_RESOLUTION|>--- conflicted
+++ resolved
@@ -34,11 +34,8 @@
 from pytools.tag import Tag
 
 from arraycontext import (
-<<<<<<< HEAD
+    BcastUntilActxArray,
     CupyArrayContext,
-=======
-    BcastUntilActxArray,
->>>>>>> 93001348
     EagerJAXArrayContext,
     NumpyArrayContext,
     PyOpenCLArrayContext,
