__copyright__ = "Copyright (C) 2020-21 University of Illinois Board of Trustees"

__license__ = """
Permission is hereby granted, free of charge, to any person obtaining a copy
of this software and associated documentation files (the "Software"), to deal
in the Software without restriction, including without limitation the rights
to use, copy, modify, merge, publish, distribute, sublicense, and/or sell
copies of the Software, and to permit persons to whom the Software is
furnished to do so, subject to the following conditions:

The above copyright notice and this permission notice shall be included in
all copies or substantial portions of the Software.

THE SOFTWARE IS PROVIDED "AS IS", WITHOUT WARRANTY OF ANY KIND, EXPRESS OR
IMPLIED, INCLUDING BUT NOT LIMITED TO THE WARRANTIES OF MERCHANTABILITY,
FITNESS FOR A PARTICULAR PURPOSE AND NONINFRINGEMENT. IN NO EVENT SHALL THE
AUTHORS OR COPYRIGHT HOLDERS BE LIABLE FOR ANY CLAIM, DAMAGES OR OTHER
LIABILITY, WHETHER IN AN ACTION OF CONTRACT, TORT OR OTHERWISE, ARISING FROM,
OUT OF OR IN CONNECTION WITH THE SOFTWARE OR THE USE OR OTHER DEALINGS IN
THE SOFTWARE.
"""

import logging
from dataclasses import dataclass
from functools import partial
from typing import Union

import numpy as np
import pytest

from pytools.obj_array import make_obj_array
<<<<<<< HEAD

from arraycontext import (  # noqa: F401
    ArrayContainer, ArrayContext, CupyArrayContext, EagerJAXArrayContext,
    FirstAxisIsElementsTag, PyOpenCLArrayContext, PytatoPyOpenCLArrayContext,
    dataclass_array_container, deserialize_container,
    pytest_generate_tests_for_array_contexts, serialize_container, tag_axes,
    with_array_context, with_container_arithmetic)
from arraycontext.pytest import (
    _PytestCupyArrayContextFactory, _PytestEagerJaxArrayContextFactory,
    _PytestPyOpenCLArrayContextFactoryWithClass, _PytestPytatoJaxArrayContextFactory,
    _PytestPytatoPyOpenCLArrayContextFactory)
=======
from pytools.tag import Tag

from arraycontext import (
    ArrayContainer,
    ArrayContext,
    EagerJAXArrayContext,
    NumpyArrayContext,
    PyOpenCLArrayContext,
    PytatoPyOpenCLArrayContext,
    dataclass_array_container,
    deserialize_container,
    pytest_generate_tests_for_array_contexts,
    serialize_container,
    tag_axes,
    with_array_context,
    with_container_arithmetic,
)
from arraycontext.pytest import (
    _PytestEagerJaxArrayContextFactory,
    _PytestNumpyArrayContextFactory,
    _PytestPyOpenCLArrayContextFactoryWithClass,
    _PytestPytatoJaxArrayContextFactory,
    _PytestPytatoPyOpenCLArrayContextFactory,
)
>>>>>>> 46a5cfe6


logger = logging.getLogger(__name__)


# {{{ array context fixture

class _PyOpenCLArrayContextForTests(PyOpenCLArrayContext):
    """Like :class:`PyOpenCLArrayContext`, but applies no program transformations
    whatsoever. Only to be used for testing internal to :mod:`arraycontext`.
    """

    def transform_loopy_program(self, t_unit):
        return t_unit


class _PytatoPyOpenCLArrayContextForTests(PytatoPyOpenCLArrayContext):
    """Like :class:`PytatoPyOpenCLArrayContext`, but applies no program
    transformations whatsoever. Only to be used for testing internal to
    :mod:`arraycontext`.
    """

    def transform_loopy_program(self, t_unit):
        return t_unit


class _PyOpenCLArrayContextWithHostScalarsForTestsFactory(
        _PytestPyOpenCLArrayContextFactoryWithClass):
    actx_class = _PyOpenCLArrayContextForTests


class _PyOpenCLArrayContextForTestsFactory(
        _PyOpenCLArrayContextWithHostScalarsForTestsFactory):
    force_device_scalars = True


class _PytatoPyOpenCLArrayContextForTestsFactory(
        _PytestPytatoPyOpenCLArrayContextFactory):
    actx_class = _PytatoPyOpenCLArrayContextForTests


pytest_generate_tests = pytest_generate_tests_for_array_contexts([
    _PyOpenCLArrayContextForTestsFactory,
    _PyOpenCLArrayContextWithHostScalarsForTestsFactory,
    _PytatoPyOpenCLArrayContextForTestsFactory,
    _PytestEagerJaxArrayContextFactory,
    _PytestPytatoJaxArrayContextFactory,
<<<<<<< HEAD
    _PytestCupyArrayContextFactory,
=======
    _PytestNumpyArrayContextFactory,
>>>>>>> 46a5cfe6
    ])


def _acf():
    import pyopencl as cl

    context = cl._csc()
    queue = cl.CommandQueue(context)
    return _PyOpenCLArrayContextForTests(queue, force_device_scalars=True)

# }}}


# {{{ stand-in DOFArray implementation

@with_container_arithmetic(
        bcasts_across_obj_array=True,
        bitwise=True,
        rel_comparison=True,
        _cls_has_array_context_attr=True,
        _bcast_actx_array_type=False)
class DOFArray:
    def __init__(self, actx, data):
        if not (actx is None or isinstance(actx, ArrayContext)):
            raise TypeError("actx must be of type ArrayContext")

        if not isinstance(data, tuple):
            raise TypeError("'data' argument must be a tuple")

        self.array_context = actx
        self.data = data

    # prevent numpy broadcasting
    __array_ufunc__ = None

    def __bool__(self):
        if len(self) == 1 and self.data[0].size == 1:
            return bool(self.data[0])

        raise ValueError(
                "The truth value of an array with more than one element is "
                "ambiguous. Use actx.np.any(x) or actx.np.all(x)")

    def __len__(self):
        return len(self.data)

    def __getitem__(self, i):
        return self.data[i]

    def __repr__(self):
        return f"DOFArray({self.data!r})"

    @classmethod
    def _serialize_init_arrays_code(cls, instance_name):
        return {"_":
                (f"{instance_name}_i", f"{instance_name}")}

    @classmethod
    def _deserialize_init_arrays_code(cls, template_instance_name, args):
        (_, arg), = args.items()
        # Why tuple([...])? https://stackoverflow.com/a/48592299
        return (f"{template_instance_name}.array_context, tuple([{arg}])")

    @property
    def size(self):
        return sum(ary.size for ary in self.data)

    @property
    def real(self):
        return DOFArray(self.array_context, tuple(subary.real for subary in self))

    @property
    def imag(self):
        return DOFArray(self.array_context, tuple(subary.imag for subary in self))


@serialize_container.register(DOFArray)
def _serialize_dof_container(ary: DOFArray):
    return list(enumerate(ary.data))


@deserialize_container.register(DOFArray)
# https://github.com/python/mypy/issues/13040
def _deserialize_dof_container(  # type: ignore[misc]
        template, iterable):
    def _raise_index_inconsistency(i, stream_i):
        raise ValueError(
                "out-of-sequence indices supplied in DOFArray deserialization "
                f"(expected {i}, received {stream_i})")

    return type(template)(
            template.array_context,
            data=tuple(
                v if i == stream_i else _raise_index_inconsistency(i, stream_i)
                for i, (stream_i, v) in enumerate(iterable)))


@with_array_context.register(DOFArray)
# https://github.com/python/mypy/issues/13040
def _with_actx_dofarray(ary: DOFArray, actx: ArrayContext) -> DOFArray:  # type: ignore[misc]
    return type(ary)(actx, ary.data)

# }}}


# {{{ nested containers

@with_container_arithmetic(bcasts_across_obj_array=False,
        eq_comparison=False, rel_comparison=False,
        _cls_has_array_context_attr=True,
        _bcast_actx_array_type=False)
@dataclass_array_container
@dataclass(frozen=True)
class MyContainer:
    name: str
    mass: Union[DOFArray, np.ndarray]
    momentum: np.ndarray
    enthalpy: Union[DOFArray, np.ndarray]

    __array_ufunc__ = None

    @property
    def array_context(self):
        if isinstance(self.mass, np.ndarray):
            return next(iter(self.mass)).array_context
        else:
            return self.mass.array_context


@with_container_arithmetic(
        bcasts_across_obj_array=False,
        bcast_container_types=(DOFArray, np.ndarray),
        matmul=True,
        rel_comparison=True,
        _cls_has_array_context_attr=True,
        _bcast_actx_array_type=False)
@dataclass_array_container
@dataclass(frozen=True)
class MyContainerDOFBcast:
    name: str
    mass: Union[DOFArray, np.ndarray]
    momentum: np.ndarray
    enthalpy: Union[DOFArray, np.ndarray]

    @property
    def array_context(self):
        if isinstance(self.mass, np.ndarray):
            return next(iter(self.mass)).array_context
        else:
            return self.mass.array_context


def _get_test_containers(actx, ambient_dim=2, shapes=50_000):
    from numbers import Number
    if isinstance(shapes, (Number, tuple)):
        shapes = [shapes]

    x = DOFArray(actx, tuple(actx.from_numpy(randn(shape, np.float64))
        for shape in shapes))

    # pylint: disable=unexpected-keyword-arg, no-value-for-parameter
    dataclass_of_dofs = MyContainer(
            name="container",
            mass=x,
            momentum=make_obj_array([x] * ambient_dim),
            enthalpy=x)

    # pylint: disable=unexpected-keyword-arg, no-value-for-parameter
    bcast_dataclass_of_dofs = MyContainerDOFBcast(
            name="container",
            mass=x,
            momentum=make_obj_array([x] * ambient_dim),
            enthalpy=x)

    ary_dof = x
    ary_of_dofs = make_obj_array([x] * ambient_dim)
    mat_of_dofs = np.empty((ambient_dim, ambient_dim), dtype=object)
    for i in np.ndindex(mat_of_dofs.shape):
        mat_of_dofs[i] = x

    return (ary_dof, ary_of_dofs, mat_of_dofs, dataclass_of_dofs,
            bcast_dataclass_of_dofs)

# }}}


# {{{ assert_close_to_numpy*

def randn(shape, dtype):
    rng = np.random.default_rng()
    dtype = np.dtype(dtype)

    if shape == 0:
        ashape = 1
    else:
        ashape = shape

    if dtype.kind == "c":
        dtype = np.dtype(f"<f{dtype.itemsize // 2}")
        r = rng.standard_normal(ashape, dtype) \
            + 1j * rng.standard_normal(ashape, dtype)
    elif dtype.kind == "f":
        r = rng.standard_normal(ashape, dtype)
    elif dtype.kind == "i":
        r = rng.integers(0, 512, ashape, dtype)
    else:
        raise TypeError(dtype.kind)

    if shape == 0:
        return np.array(r[0])

    return r


def assert_close_to_numpy(actx, op, args):
    assert np.allclose(
            actx.to_numpy(
                op(actx.np, *[
                    actx.from_numpy(arg) if isinstance(arg, np.ndarray) else arg
                    for arg in args])),
            op(np, *args))


def assert_close_to_numpy_in_containers(actx, op, args):
    assert_close_to_numpy(actx, op, args)

    ref_result = op(np, *args)

    # {{{ test DOFArrays

    dofarray_args = [
            DOFArray(actx, (actx.from_numpy(arg),))
            if isinstance(arg, np.ndarray) else arg
            for arg in args]

    actx_result = op(actx.np, *dofarray_args)
    if isinstance(actx_result, DOFArray):
        actx_result = actx_result[0]

    assert np.allclose(actx.to_numpy(actx_result), ref_result)

    # }}}

    # {{{ test object arrays of DOFArrays

    obj_array_args = [
            make_obj_array([arg]) if isinstance(arg, DOFArray) else arg
            for arg in dofarray_args]

    obj_array_result = op(actx.np, *obj_array_args)
    if isinstance(obj_array_result, np.ndarray):
        obj_array_result = obj_array_result[0][0]

    assert np.allclose(actx.to_numpy(obj_array_result), ref_result)

    # }}}

# }}}


# {{{ np.function same as numpy

@pytest.mark.parametrize(("sym_name", "n_args", "dtype"), [
            # float only
            ("arctan2", 2, np.float64),
            ("minimum", 2, np.float64),
            ("maximum", 2, np.float64),
            ("where", 3, np.float64),
            ("min", 1, np.float64),
            ("max", 1, np.float64),
            ("any", 1, np.float64),
            ("all", 1, np.float64),
            ("arctan", 1, np.float64),

            # float + complex
            ("sin", 1, np.float64),
            ("sin", 1, np.complex128),
            ("exp", 1, np.float64),
            ("exp", 1, np.complex128),
            ("conj", 1, np.float64),
            ("conj", 1, np.complex128),
            ("vdot", 2, np.float64),
            ("vdot", 2, np.complex128),
            ("abs", 1, np.float64),
            ("abs", 1, np.complex128),
            ("sum", 1, np.float64),
            ("sum", 1, np.complex64),
            ("isnan", 1, np.float64),
            ])
def test_array_context_np_workalike(actx_factory, sym_name, n_args, dtype):
    actx = actx_factory()
    if not hasattr(actx.np, sym_name):
        pytest.skip(f"'{sym_name}' not implemented on '{type(actx).__name__}'")

    ndofs = 512
    args = [randn(ndofs, dtype) for i in range(n_args)]

    c_to_numpy_arc_functions = {
            "atan": "arctan",
            "atan2": "arctan2",
            }

    def evaluate(_np, *_args):
        func = getattr(_np, sym_name,
                getattr(_np, c_to_numpy_arc_functions.get(sym_name, sym_name)))

        return func(*_args)

    assert_close_to_numpy_in_containers(actx, evaluate, args)

    if sym_name in ["where", "min", "max", "any", "all", "conj", "vdot", "sum"]:
        pytest.skip(f"'{sym_name}' not supported on scalars")

    args = [randn(0, dtype)[()] for i in range(n_args)]
    assert_close_to_numpy(actx, evaluate, args)


@pytest.mark.parametrize(("sym_name", "n_args", "dtype"), [
            ("zeros_like", 1, np.float64),
            ("zeros_like", 1, np.complex128),
            ("ones_like", 1, np.float64),
            ("ones_like", 1, np.complex128),
            ])
def test_array_context_np_like(actx_factory, sym_name, n_args, dtype):
    actx = actx_factory()

    ndofs = 512
    args = [randn(ndofs, dtype) for i in range(n_args)]
    assert_close_to_numpy(
            actx, lambda _np, *_args: getattr(_np, sym_name)(*_args), args)

<<<<<<< HEAD
    for c in (42.0,) + _get_test_containers(actx):
        if (isinstance(actx, CupyArrayContext)
              and isinstance(c, (int, float, complex))):
            # CupyArrayContext does not support zeros_like/ones_like with
            # Python scalars.
            continue
=======
    for c in (42.0, *_get_test_containers(actx)):
>>>>>>> 46a5cfe6
        result = getattr(actx.np, sym_name)(c)
        result = actx.thaw(actx.freeze(result))

        if sym_name == "zeros_like":
            if np.isscalar(result):
                assert result == 0.0
            else:
                assert actx.to_numpy(actx.np.all(actx.np.equal(result, 0.0)))
        elif sym_name == "ones_like":
            if np.isscalar(result):
                assert result == 1.0
            else:
                assert actx.to_numpy(actx.np.all(actx.np.equal(result, 1.0)))
        else:
            raise ValueError(f"unknown method: '{sym_name}'")

# }}}


# {{{ array manipulations

def test_actx_stack(actx_factory):
    rng = np.random.default_rng()

    actx = actx_factory()

    ndofs = 5000
    args = [rng.normal(size=ndofs) for i in range(10)]

    assert_close_to_numpy_in_containers(
            actx, lambda _np, *_args: _np.stack(_args), args)


def test_actx_concatenate(actx_factory):
    rng = np.random.default_rng()
    actx = actx_factory()

    ndofs = 5000
    args = [rng.normal(size=ndofs) for i in range(10)]

    assert_close_to_numpy(
            actx, lambda _np, *_args: _np.concatenate(_args), args)


def test_actx_reshape(actx_factory):
    rng = np.random.default_rng()
    actx = actx_factory()

    for new_shape in [(3, 2), (3, -1), (6,), (-1,)]:
        assert_close_to_numpy(
                actx, lambda _np, *_args: _np.reshape(*_args),
                (rng.normal(size=(2, 3)), new_shape))


def test_actx_ravel(actx_factory):
    from numpy.random import default_rng
    actx = actx_factory()
    rng = default_rng()
    ndim = rng.integers(low=1, high=6)
    shape = tuple(rng.integers(2, 7, ndim))

    assert_close_to_numpy(actx, lambda _np, ary: _np.ravel(ary),
                          (rng.random(shape),))

# }}}


# {{{ arithmetic same as numpy

def test_dof_array_arithmetic_same_as_numpy(actx_factory):
    rng = np.random.default_rng()
    actx = actx_factory()

    ndofs = 50_000

    def get_real(ary):
        return ary.real

    def get_imag(ary):
        return ary.imag

    import operator
    from random import randrange, uniform

    from pytools import generate_nonnegative_integer_tuples_below as gnitb
    for op_func, n_args, use_integers in [
            (operator.add, 2, False),
            (operator.sub, 2, False),
            (operator.mul, 2, False),
            (operator.truediv, 2, False),
            (operator.pow, 2, False),
            # FIXME pyopencl.Array doesn't do mod.
            # (operator.mod, 2, True),
            # (operator.mod, 2, False),
            # (operator.imod, 2, True),
            # (operator.imod, 2, False),
            # FIXME: Two outputs
            # (divmod, 2, False),

            (operator.iadd, 2, False),
            (operator.isub, 2, False),
            (operator.imul, 2, False),
            (operator.itruediv, 2, False),

            (operator.and_, 2, True),
            (operator.xor, 2, True),
            (operator.or_, 2, True),

            (operator.iand, 2, True),
            (operator.ixor, 2, True),
            (operator.ior, 2, True),

            (operator.ge, 2, False),
            (operator.lt, 2, False),
            (operator.gt, 2, False),
            (operator.eq, 2, True),
            (operator.ne, 2, True),

            (operator.pos, 1, False),
            (operator.neg, 1, False),
            (operator.abs, 1, False),

            (get_real, 1, False),
            (get_imag, 1, False),
            ]:
        for is_array_flags in gnitb(2, n_args):
            if sum(is_array_flags) == 0:
                # all scalars, no need to test
                continue

            if is_array_flags[0] == 0 and op_func in [
                    operator.iadd, operator.isub,
                    operator.imul, operator.itruediv,
                    operator.iand, operator.ixor, operator.ior,
                    ]:
                # can't do in place operations with a scalar lhs
                continue

            if op_func == operator.ge:
                op_func_actx = actx.np.greater_equal
            elif op_func == operator.lt:
                op_func_actx = actx.np.less
            elif op_func == operator.gt:
                op_func_actx = actx.np.greater
            elif op_func == operator.eq:
                op_func_actx = actx.np.equal
            elif op_func == operator.ne:
                op_func_actx = actx.np.not_equal
            else:
                op_func_actx = op_func

            args = [
                    (0.5+rng.uniform(size=ndofs)
                        if not use_integers else
                        rng.integers(3, 200, size=ndofs))

                    if is_array_flag else
                    (uniform(0.5, 2)
                        if not use_integers
                        else randrange(3, 200))
                    for is_array_flag in is_array_flags]

            # {{{ get reference numpy result

            # make a copy for the in place operators
            ref_args = [
                    arg.copy() if isinstance(arg, np.ndarray) else arg
                    for arg in args]
            ref_result = op_func(*ref_args)

            # }}}

            # {{{ test DOFArrays

            actx_args = [
                    DOFArray(actx, (actx.from_numpy(arg),))
                    if isinstance(arg, np.ndarray) else arg
                    for arg in args]

            actx_result = actx.to_numpy(op_func_actx(*actx_args)[0])

            assert np.allclose(actx_result, ref_result)

            # }}}

            # {{{ test object arrays of DOFArrays

            # It would be very nice if comparisons on object arrays behaved
            # consistently with everything else. Alas, they do not. Instead:
            #
            # 0.5 < obj_array(DOFArray) -> obj_array([True])
            #
            # because hey, 0.5 < DOFArray returned something truthy.

            if op_func not in [
                    operator.eq, operator.ne,
                    operator.le, operator.lt,
                    operator.ge, operator.gt,

                    operator.iadd, operator.isub,
                    operator.imul, operator.itruediv,
                    operator.iand, operator.ixor, operator.ior,

                    # All Python objects are real-valued, right?
                    get_imag,
                    ]:
                obj_array_args = [
                        make_obj_array([arg]) if isinstance(arg, DOFArray) else arg
                        for arg in actx_args]

                obj_array_result = actx.to_numpy(
                        op_func_actx(*obj_array_args)[0][0])

                assert np.allclose(obj_array_result, ref_result)

            # }}}

# }}}


# {{{ reductions same as numpy

@pytest.mark.parametrize("op", ["sum", "min", "max"])
def test_reductions_same_as_numpy(actx_factory, op):
    rng = np.random.default_rng()
    actx = actx_factory()

    ary = rng.normal(size=3000)
    np_red = getattr(np, op)(ary)
    actx_red = getattr(actx.np, op)(actx.from_numpy(ary))
    actx_red = actx.to_numpy(actx_red)

    assert actx_red.shape == ()

    assert np.allclose(np_red, actx_red)


@pytest.mark.parametrize("sym_name", ["any", "all"])
def test_any_all_same_as_numpy(actx_factory, sym_name):
    actx = actx_factory()
    if not hasattr(actx.np, sym_name):
        pytest.skip(f"'{sym_name}' not implemented on '{type(actx).__name__}'")

    rng = np.random.default_rng()
    ary_any = rng.integers(0, 2, 512)
    ary_all = np.ones(512)

    assert_close_to_numpy_in_containers(actx,
                lambda _np, *_args: getattr(_np, sym_name)(*_args), [ary_any])
    assert_close_to_numpy_in_containers(actx,
                lambda _np, *_args: getattr(_np, sym_name)(*_args), [ary_all])
    assert_close_to_numpy_in_containers(actx,
                lambda _np, *_args: getattr(_np, sym_name)(*_args), [1 - ary_all])


def test_array_equal(actx_factory):
    actx = actx_factory()

    sym_name = "array_equal"
    if not hasattr(actx.np, sym_name):
        pytest.skip(f"'{sym_name}' not implemented on '{type(actx).__name__}'")

    rng = np.random.default_rng()
    ary = rng.integers(0, 2, 512)
    ary_copy = ary.copy()
    ary_diff_values = np.ones(512)
    ary_diff_shape = np.ones(511)
    ary_diff_type = DOFArray(actx, (np.ones(512),))

    # Equal
    assert_close_to_numpy_in_containers(actx,
        lambda _np, *_args: getattr(_np, sym_name)(*_args), [ary, ary_copy])

    # Different values
    assert_close_to_numpy_in_containers(actx,
        lambda _np, *_args: getattr(_np, sym_name)(*_args), [ary, ary_diff_values])

    # Different shapes
    assert_close_to_numpy_in_containers(actx,
        lambda _np, *_args: getattr(_np, sym_name)(*_args), [ary, ary_diff_shape])

    # Different types
    assert not actx.to_numpy(actx.np.array_equal(ary, ary_diff_type))

    # Empty
    ary_empty = np.empty((5, 0), dtype=object)
    ary_empty_copy = ary_empty.copy()
    assert actx.to_numpy(actx.np.array_equal(ary_empty, ary_empty_copy))


# }}}


# {{{ test array context einsum

@pytest.mark.parametrize("spec", [
    "ij->ij",
    "ij->ji",
    "ii->i",
])
def test_array_context_einsum_array_manipulation(actx_factory, spec):
    actx = actx_factory()
    rng = np.random.default_rng()

    mat = actx.from_numpy(rng.normal(size=(10, 10)))
    res = actx.to_numpy(actx.einsum(spec, mat))
    ans = np.einsum(spec, actx.to_numpy(mat))
    assert np.allclose(res, ans)


@pytest.mark.parametrize("spec", [
    "ij,ij->ij",
    "ij,ji->ij",
    "ij,kj->ik",
])
def test_array_context_einsum_array_matmatprods(actx_factory, spec):
    actx = actx_factory()
    rng = np.random.default_rng()

    mat_a = actx.from_numpy(rng.normal(size=(5, 5)))
    mat_b = actx.from_numpy(rng.normal(size=(5, 5)))
    res = actx.to_numpy(actx.einsum(spec, mat_a, mat_b))
    ans = np.einsum(spec, actx.to_numpy(mat_a), actx.to_numpy(mat_b))
    assert np.allclose(res, ans)


@pytest.mark.parametrize("spec", [
    "im,mj,k->ijk"
])
def test_array_context_einsum_array_tripleprod(actx_factory, spec):
    actx = actx_factory()
    rng = np.random.default_rng()

    mat_a = actx.from_numpy(rng.normal(size=(7, 5)))
    mat_b = actx.from_numpy(rng.normal(size=(5, 7)))
    vec = actx.from_numpy(rng.normal(size=(7)))
    res = actx.to_numpy(actx.einsum(spec, mat_a, mat_b, vec))
    ans = np.einsum(spec,
                    actx.to_numpy(mat_a),
                    actx.to_numpy(mat_b),
                    actx.to_numpy(vec))
    assert np.allclose(res, ans)

# }}}


# {{{ array container classes for test


def test_container_map_on_device_scalar(actx_factory):
    actx = actx_factory()

    expected_sizes = [1, 2, 4, 4, 4]
    arys = _get_test_containers(actx, shapes=0)
    arys += (np.pi,)

    from arraycontext import (
        map_array_container,
        map_reduce_array_container,
        rec_map_array_container,
        rec_map_reduce_array_container,
    )

    for size, ary in zip(expected_sizes, arys[:-1]):
        result = map_array_container(lambda x: x, ary)
        assert actx.to_numpy(actx.np.array_equal(result, ary))
        result = rec_map_array_container(lambda x: x, ary)
        assert actx.to_numpy(actx.np.array_equal(result, ary))

        result = map_reduce_array_container(sum, np.size, ary)
        assert result == size
        result = rec_map_reduce_array_container(sum, np.size, ary)
        assert result == size


def test_container_map(actx_factory):
    actx = actx_factory()
    ary_dof, ary_of_dofs, mat_of_dofs, dc_of_dofs, _bcast_dc_of_dofs = \
            _get_test_containers(actx)

    # {{{ check

    def _check_allclose(f, arg1, arg2, atol=2.0e-14):
        from arraycontext import NotAnArrayContainerError
        try:
            arg1_iterable = serialize_container(arg1)
            arg2_iterable = serialize_container(arg2)
        except NotAnArrayContainerError:
            assert np.linalg.norm(actx.to_numpy(f(arg1) - arg2)) < atol
        else:
            arg1_subarrays = [
                subarray for _, subarray in arg1_iterable]
            arg2_subarrays = [
                subarray for _, subarray in arg2_iterable]
            for subarray1, subarray2 in zip(arg1_subarrays, arg2_subarrays):
                _check_allclose(f, subarray1, subarray2)

    def func(x):
        return x + 1

    from arraycontext import rec_map_array_container
    result = rec_map_array_container(func, 1)
    assert result == 2

    for ary in [ary_dof, ary_of_dofs, mat_of_dofs, dc_of_dofs]:
        result = rec_map_array_container(func, ary)
        _check_allclose(func, ary, result)

    from arraycontext import mapped_over_array_containers

    @mapped_over_array_containers
    def mapped_func(x):
        return func(x)

    for ary in [ary_dof, ary_of_dofs, mat_of_dofs, dc_of_dofs]:
        result = mapped_func(ary)
        _check_allclose(func, ary, result)

    @mapped_over_array_containers(leaf_class=DOFArray)
    def check_leaf(x):
        assert isinstance(x, DOFArray)

    for ary in [ary_dof, ary_of_dofs, mat_of_dofs, dc_of_dofs]:
        check_leaf(ary)

    # }}}


def test_container_multimap(actx_factory):
    actx = actx_factory()
    ary_dof, ary_of_dofs, mat_of_dofs, dc_of_dofs, _bcast_dc_of_dofs = \
            _get_test_containers(actx)

    # {{{ check

    def _check_allclose(f, arg1, arg2, atol=2.0e-14):
        from arraycontext import NotAnArrayContainerError
        try:
            arg1_iterable = serialize_container(arg1)
            arg2_iterable = serialize_container(arg2)
        except NotAnArrayContainerError:
            assert np.linalg.norm(actx.to_numpy(f(arg1) - arg2)) < atol
        else:
            arg1_subarrays = [
                subarray for _, subarray in arg1_iterable]
            arg2_subarrays = [
                subarray for _, subarray in arg2_iterable]
            for subarray1, subarray2 in zip(arg1_subarrays, arg2_subarrays):
                _check_allclose(f, subarray1, subarray2)

    def func_all_scalar(x, y):
        return x + y

    def func_first_scalar(x, subary):
        return x + subary

    def func_multiple_scalar(a, subary1, b, subary2):
        return a * subary1 + b * subary2

    from arraycontext import rec_multimap_array_container
    result = rec_multimap_array_container(func_all_scalar, 1, 2)
    assert result == 3

    for ary in [ary_dof, ary_of_dofs, mat_of_dofs, dc_of_dofs]:
        result = rec_multimap_array_container(func_first_scalar, 1, ary)
        _check_allclose(lambda x: 1 + x, ary, result)

        result = rec_multimap_array_container(func_multiple_scalar, 2, ary, 2, ary)
        _check_allclose(lambda x: 4 * x, ary, result)

    from arraycontext import multimapped_over_array_containers

    @multimapped_over_array_containers
    def mapped_func(a, subary1, b, subary2):
        return func_multiple_scalar(a, subary1, b, subary2)

    for ary in [ary_dof, ary_of_dofs, mat_of_dofs, dc_of_dofs]:
        result = mapped_func(2, ary, 2, ary)
        _check_allclose(lambda x: 4 * x, ary, result)

    @multimapped_over_array_containers(leaf_class=DOFArray)
    def check_leaf(a, subary1, b, subary2):
        assert isinstance(subary1, DOFArray)
        assert isinstance(subary2, DOFArray)

    for ary in [ary_dof, ary_of_dofs, mat_of_dofs, dc_of_dofs]:
        check_leaf(2, ary, 2, ary)

    with pytest.raises(AssertionError):
        rec_multimap_array_container(func_multiple_scalar, 2, ary_dof, 2, dc_of_dofs)

    # }}}


def test_container_arithmetic(actx_factory):
    actx = actx_factory()
    ary_dof, ary_of_dofs, mat_of_dofs, dc_of_dofs, bcast_dc_of_dofs = \
            _get_test_containers(actx)

    # {{{ check

    def _check_allclose(f, arg1, arg2, atol=5.0e-14):
        assert np.linalg.norm(actx.to_numpy(f(arg1) - arg2)) < atol

    from arraycontext import rec_multimap_array_container
    for ary in [ary_dof, ary_of_dofs, mat_of_dofs, dc_of_dofs]:
        rec_multimap_array_container(
                partial(_check_allclose, lambda x: 3 * x),
                ary, 2 * ary + ary)
        rec_multimap_array_container(
                partial(_check_allclose, lambda x: actx.np.sin(x)),
                ary, actx.np.sin(ary))

    with pytest.raises(TypeError):
        ary_of_dofs + dc_of_dofs

    with pytest.raises(TypeError):
        dc_of_dofs + ary_of_dofs

    with pytest.raises(TypeError):
        ary_dof + dc_of_dofs

    with pytest.raises(TypeError):
        dc_of_dofs + ary_dof

    if not isinstance(actx, CupyArrayContext):
        # CupyArrayContext does not support operations between numpy and cupy arrays.
        bcast_result = ary_dof + bcast_dc_of_dofs
        bcast_dc_of_dofs + ary_dof

        assert actx.to_numpy(actx.np.linalg.norm(bcast_result.mass
                                                - 2*ary_of_dofs)) < 1e-8

    mock_gradient = MyContainerDOFBcast(
            name="yo",
            mass=ary_of_dofs,
            momentum=mat_of_dofs,
            enthalpy=ary_of_dofs)

    grad_matvec_result = mock_gradient @ ary_of_dofs
    assert isinstance(grad_matvec_result.mass, DOFArray)
    assert grad_matvec_result.momentum.shape == ary_of_dofs.shape

    assert actx.to_numpy(actx.np.linalg.norm(
        grad_matvec_result.mass - sum(ary_of_dofs**2)
        )) < 1e-8

    # }}}


def test_container_freeze_thaw(actx_factory):
    actx = actx_factory()
    ary_dof, ary_of_dofs, mat_of_dofs, dc_of_dofs, _bcast_dc_of_dofs = \
            _get_test_containers(actx)

    # {{{ check

    from arraycontext import (
        get_container_context_opt,
        get_container_context_recursively_opt,
    )

    assert get_container_context_opt(ary_of_dofs) is None
    assert get_container_context_opt(mat_of_dofs) is None
    assert get_container_context_opt(ary_dof) is actx
    assert get_container_context_opt(dc_of_dofs) is actx

    assert get_container_context_recursively_opt(ary_of_dofs) is actx
    assert get_container_context_recursively_opt(mat_of_dofs) is actx

    for ary in [ary_dof, ary_of_dofs, mat_of_dofs, dc_of_dofs]:
        frozen_ary = actx.freeze(ary)
        thawed_ary = actx.thaw(frozen_ary)
        frozen_ary = actx.freeze(thawed_ary)

        assert get_container_context_recursively_opt(frozen_ary) is None
        assert get_container_context_recursively_opt(thawed_ary) is actx

    actx2 = actx.clone()

    ary_dof_frozen = actx.freeze(ary_dof)
    with pytest.raises(ValueError) as exc_info:
        ary_dof + ary_dof_frozen

    assert "frozen" in str(exc_info.value)

    ary_dof_2 = actx2.thaw(actx.freeze(ary_dof))

    with pytest.raises(ValueError):
        ary_dof + ary_dof_2

    # }}}


@pytest.mark.parametrize("ord", [2, np.inf])
def test_container_norm(actx_factory, ord):
    actx = actx_factory()

    from pytools.obj_array import make_obj_array
    c = MyContainer(name="hey", mass=1, momentum=make_obj_array([2, 3]), enthalpy=5)
    n1 = actx.np.linalg.norm(make_obj_array([c, c]), ord)
    n2 = np.linalg.norm([1, 2, 3, 5]*2, ord)

    assert abs(n1 - n2) < 1e-12

# }}}


# {{{ test flatten and unflatten

@pytest.mark.parametrize("shapes", [
    0,                          # tests device scalars when flattening
    512,
    [(128, 67)],
    [(127, 67), (18, 0)],       # tests 0-sized arrays
    [(64, 7), (154, 12)]
    ])
def test_flatten_array_container(actx_factory, shapes):
    actx = actx_factory()

    from arraycontext import flatten, unflatten
    arys = _get_test_containers(actx, shapes=shapes)

    for ary in arys:
        flat = flatten(ary, actx)
        assert flat.ndim == 1

        ary_roundtrip = unflatten(ary, flat, actx)

        from arraycontext import rec_multimap_reduce_array_container
        assert rec_multimap_reduce_array_container(
                np.prod,
                lambda x, y: x.shape == y.shape,
                ary, ary_roundtrip)

        assert actx.to_numpy(
                actx.np.linalg.norm(ary - ary_roundtrip)
                ) < 1.0e-15

    # {{{ complex to real

    if isinstance(shapes, (int, tuple)):
        shapes = [shapes]

    ary = DOFArray(actx, tuple(actx.from_numpy(randn(shape, np.float64))
        for shape in shapes))

    template = DOFArray(actx, tuple(actx.from_numpy(randn(shape, np.complex128))
        for shape in shapes))

    flat = flatten(ary, actx)
    ary_roundtrip = unflatten(template, flat, actx, strict=False)

    assert actx.to_numpy(
            actx.np.linalg.norm(ary - ary_roundtrip)
            ) < 1.0e-15

    # }}}


def _checked_flatten(ary, actx, leaf_class=None):
    from arraycontext import flat_size_and_dtype, flatten
    result = flatten(ary, actx, leaf_class=leaf_class)

    if leaf_class is None:
        size, dtype = flat_size_and_dtype(ary)
        assert result.shape == (size,)
        assert result.dtype == dtype

    return result


def test_flatten_array_container_failure(actx_factory):
    actx = actx_factory()

    from arraycontext import unflatten
    ary = _get_test_containers(actx, shapes=512)[0]
    flat_ary = _checked_flatten(ary, actx)

    if not isinstance(actx, NumpyArrayContext):
        with pytest.raises(TypeError):
            # cannot unflatten from a numpy array (except for numpy actx)
            unflatten(ary, actx.to_numpy(flat_ary), actx)

    with pytest.raises(ValueError):
        # cannot unflatten non-flat arrays
        unflatten(ary, flat_ary.reshape(2, -1), actx)

    with pytest.raises(ValueError):
        # cannot unflatten partially
        unflatten(ary, flat_ary[:-1], actx)


def test_flatten_with_leaf_class(actx_factory):
    actx = actx_factory()

    arys = _get_test_containers(actx, shapes=512)

    flat = _checked_flatten(arys[0], actx, leaf_class=DOFArray)
    assert isinstance(flat, actx.array_types)
    assert flat.shape == (arys[0].size,)

    flat = _checked_flatten(arys[1], actx, leaf_class=DOFArray)
    assert isinstance(flat, np.ndarray) and flat.dtype == object
    assert all(isinstance(entry, actx.array_types) for entry in flat)
    assert all(entry.shape == (arys[0].size,) for entry in flat)

    flat = _checked_flatten(arys[3], actx, leaf_class=DOFArray)
    assert isinstance(flat, MyContainer)
    assert isinstance(flat.mass, actx.array_types)
    assert flat.mass.shape == (arys[3].mass.size,)
    assert isinstance(flat.enthalpy, actx.array_types)
    assert flat.enthalpy.shape == (arys[3].enthalpy.size,)
    assert all(isinstance(entry, actx.array_types) for entry in flat.momentum)

# }}}


# {{{ test from_numpy and to_numpy

def test_numpy_conversion(actx_factory):
    actx = actx_factory()
<<<<<<< HEAD
    if isinstance(actx, CupyArrayContext):
        pytest.skip("Irrelevant tests for CupyArrayContext. "
                    "Also, CupyArrayContextdoes not support object arrays.")
=======
    rng = np.random.default_rng()
>>>>>>> 46a5cfe6

    nelements = 42
    ac = MyContainer(
            name="test_numpy_conversion",
            mass=rng.uniform(size=(nelements, nelements)),
            momentum=make_obj_array([rng.uniform(size=nelements) for _ in range(3)]),
            enthalpy=np.array(rng.uniform()),
            )

    ac_actx = actx.from_numpy(ac)
    ac_roundtrip = actx.to_numpy(ac_actx)

    assert np.allclose(ac.mass, ac_roundtrip.mass)
    assert np.allclose(ac.momentum[0], ac_roundtrip.momentum[0])

    if not isinstance(actx, NumpyArrayContext):
        from dataclasses import replace
        ac_with_cl = replace(ac, enthalpy=ac_actx.mass)
        with pytest.raises(TypeError):
            actx.from_numpy(ac_with_cl)

        with pytest.raises(TypeError):
            actx.from_numpy(ac_actx)

        with pytest.raises(TypeError):
            actx.to_numpy(ac)

# }}}


# {{{ test actx.np.linalg.norm

@pytest.mark.parametrize("norm_ord", [2, np.inf])
def test_norm_complex(actx_factory, norm_ord):
    actx = actx_factory()
    a = randn(2000, np.complex128)

    norm_a_ref = np.linalg.norm(a, norm_ord)
    norm_a = actx.np.linalg.norm(actx.from_numpy(a), norm_ord)

    norm_a = actx.to_numpy(norm_a)

    assert abs(norm_a_ref - norm_a)/norm_a < 1e-13


@pytest.mark.parametrize("ndim", [1, 2, 3, 4, 5])
def test_norm_ord_none(actx_factory, ndim):
    actx = actx_factory()

    from numpy.random import default_rng

    rng = default_rng()
    shape = tuple(rng.integers(2, 7, ndim))

    a = rng.random(shape)

    norm_a_ref = np.linalg.norm(a, ord=None)
    norm_a = actx.np.linalg.norm(actx.from_numpy(a), ord=None)

    np.testing.assert_allclose(actx.to_numpy(norm_a), norm_a_ref)

# }}}


# {{{ test_actx_compile helpers

@with_container_arithmetic(bcasts_across_obj_array=True, rel_comparison=True)
@dataclass_array_container
@dataclass(frozen=True)
class Velocity2D:
    u: ArrayContainer
    v: ArrayContainer
    array_context: ArrayContext


@with_array_context.register(Velocity2D)
# https://github.com/python/mypy/issues/13040
def _with_actx_velocity_2d(ary, actx):  # type: ignore[misc]
    return type(ary)(ary.u, ary.v, actx)


def scale_and_orthogonalize(alpha, vel):
    from arraycontext import rec_map_array_container
    actx = vel.array_context
    scaled_vel = rec_map_array_container(lambda x: alpha * x,
                                         vel)
    return Velocity2D(-scaled_vel.v, scaled_vel.u, actx)


def test_actx_compile(actx_factory):
    actx = actx_factory()
<<<<<<< HEAD
    if isinstance(actx, CupyArrayContext):
        pytest.skip("CupyArrayContext does not support object arrays")
=======
    rng = np.random.default_rng()
>>>>>>> 46a5cfe6

    compiled_rhs = actx.compile(scale_and_orthogonalize)

    v_x = rng.uniform(size=10)
    v_y = rng.uniform(size=10)

    vel = actx.from_numpy(Velocity2D(v_x, v_y, actx))

    scaled_speed = compiled_rhs(np.float64(3.14), vel)

    result = actx.to_numpy(scaled_speed)
    np.testing.assert_allclose(result.u, -3.14*v_y)
    np.testing.assert_allclose(result.v, 3.14*v_x)


def test_actx_compile_python_scalar(actx_factory):
    actx = actx_factory()
<<<<<<< HEAD
    if isinstance(actx, CupyArrayContext):
        pytest.skip("CupyArrayContext does not support object arrays")
=======
    rng = np.random.default_rng()
>>>>>>> 46a5cfe6

    compiled_rhs = actx.compile(scale_and_orthogonalize)

    v_x = rng.uniform(size=10)
    v_y = rng.uniform(size=10)

    vel = actx.from_numpy(Velocity2D(v_x, v_y, actx))

    scaled_speed = compiled_rhs(3.14, vel)

    result = actx.to_numpy(scaled_speed)
    np.testing.assert_allclose(result.u, -3.14*v_y)
    np.testing.assert_allclose(result.v, 3.14*v_x)


def test_actx_compile_kwargs(actx_factory):
    actx = actx_factory()
<<<<<<< HEAD
    if isinstance(actx, CupyArrayContext):
        pytest.skip("CupyArrayContext does not support object arrays")
=======
    rng = np.random.default_rng()
>>>>>>> 46a5cfe6

    compiled_rhs = actx.compile(scale_and_orthogonalize)

    v_x = rng.uniform(size=10)
    v_y = rng.uniform(size=10)

    vel = actx.from_numpy(Velocity2D(v_x, v_y, actx))

    scaled_speed = compiled_rhs(3.14, vel=vel)

    result = actx.to_numpy(scaled_speed)
    np.testing.assert_allclose(result.u, -3.14*v_y)
    np.testing.assert_allclose(result.v, 3.14*v_x)


def test_actx_compile_with_tuple_output_keys(actx_factory):
    # arraycontext.git<=3c9aee68 would fail due to a bug in output
    # key stringification logic.
    from arraycontext import from_numpy, to_numpy
    actx = actx_factory()
<<<<<<< HEAD
    if isinstance(actx, CupyArrayContext):
        pytest.skip("CupyArrayContext does not support object arrays")
=======
    rng = np.random.default_rng()
>>>>>>> 46a5cfe6

    def my_rhs(scale, vel):
        result = np.empty((1, 1), dtype=object)
        result[0, 0] = scale_and_orthogonalize(scale, vel)
        return result

    compiled_rhs = actx.compile(my_rhs)

    v_x = rng.uniform(size=10)
    v_y = rng.uniform(size=10)

    vel = from_numpy(Velocity2D(v_x, v_y, actx), actx)

    scaled_speed = compiled_rhs(3.14, vel=vel)

    result = to_numpy(scaled_speed, actx)[0, 0]
    np.testing.assert_allclose(result.u, -3.14*v_y)
    np.testing.assert_allclose(result.v, 3.14*v_x)

# }}}


# {{{ test_container_equality

def test_container_equality(actx_factory):
    actx = actx_factory()

    ary_dof, _, _, _dc_of_dofs, bcast_dc_of_dofs = \
            _get_test_containers(actx)
    _, _, _, _dc_of_dofs_2, bcast_dc_of_dofs_2 = \
            _get_test_containers(actx)

    # MyContainer sets eq_comparison to False, so equality comparison should
    # not succeed.
    dc = MyContainer(name="yoink", mass=ary_dof, momentum=None, enthalpy=None)
    dc2 = MyContainer(name="yoink", mass=ary_dof, momentum=None, enthalpy=None)
    assert dc != dc2

    assert isinstance(actx.np.equal(bcast_dc_of_dofs, bcast_dc_of_dofs_2),
                      MyContainerDOFBcast)

# }}}


# {{{ test_no_leaf_array_type_broadcasting

@with_container_arithmetic(
    bcasts_across_obj_array=True,
    rel_comparison=True,
    _cls_has_array_context_attr=True,
    _bcast_actx_array_type=False)
@dataclass_array_container
@dataclass(frozen=True)
class Foo:
    u: DOFArray

    # prevent numpy arithmetic from taking precedence
    __array_ufunc__ = None

    @property
    def array_context(self):
        return self.u.array_context


def test_no_leaf_array_type_broadcasting(actx_factory):
    # test lack of support for https://github.com/inducer/arraycontext/issues/49
    actx = actx_factory()
    if isinstance(actx, CupyArrayContext):
        pytest.skip("CupyArrayContext has no leaf array type broadcasting support")

    dof_ary = DOFArray(actx, (actx.np.zeros(3, dtype=np.float64) + 41, ))
    foo = Foo(dof_ary)

    actx_ary = actx.from_numpy(4*np.ones((3, )))
    with pytest.raises(TypeError):
        foo + actx_ary

    with pytest.raises(TypeError):
        foo + actx.from_numpy(np.array(4))

# }}}


# {{{ test outer product

def test_outer(actx_factory):
    actx = actx_factory()

    a_dof, a_ary_of_dofs, _, _, a_bcast_dc_of_dofs = _get_test_containers(actx)

    b_dof = a_dof + 1
    b_ary_of_dofs = a_ary_of_dofs + 1
    b_bcast_dc_of_dofs = a_bcast_dc_of_dofs + 1

    from arraycontext import outer

    def equal(a, b):
        return actx.to_numpy(actx.np.array_equal(a, b))

    # Two scalars
    assert equal(outer(a_dof, b_dof), a_dof*b_dof)

    # Scalar and vector
    assert equal(outer(a_dof, b_ary_of_dofs), a_dof*b_ary_of_dofs)

    # Vector and scalar
    assert equal(outer(a_ary_of_dofs, b_dof), a_ary_of_dofs*b_dof)

    # Two vectors
    assert equal(
        outer(a_ary_of_dofs, b_ary_of_dofs),
        np.outer(a_ary_of_dofs, b_ary_of_dofs))

    # Scalar and array container
    assert equal(
        outer(a_dof, b_bcast_dc_of_dofs),
        a_dof*b_bcast_dc_of_dofs)

    # Array container and scalar
    assert equal(
        outer(a_bcast_dc_of_dofs, b_dof),
        a_bcast_dc_of_dofs*b_dof)

    # Vector and array container
    assert equal(
        outer(a_ary_of_dofs, b_bcast_dc_of_dofs),
        make_obj_array([a_i*b_bcast_dc_of_dofs for a_i in a_ary_of_dofs]))

    # Array container and vector
    assert equal(
        outer(a_bcast_dc_of_dofs, b_ary_of_dofs),
        MyContainerDOFBcast(
            name="container",
            mass=a_bcast_dc_of_dofs.mass*b_ary_of_dofs,
            momentum=np.outer(a_bcast_dc_of_dofs.momentum, b_ary_of_dofs),
            enthalpy=a_bcast_dc_of_dofs.enthalpy*b_ary_of_dofs))

    # Two array containers
    assert equal(
        outer(a_bcast_dc_of_dofs, b_bcast_dc_of_dofs),
        MyContainerDOFBcast(
            name="container",
            mass=a_bcast_dc_of_dofs.mass*b_bcast_dc_of_dofs.mass,
            momentum=np.outer(
                a_bcast_dc_of_dofs.momentum,
                b_bcast_dc_of_dofs.momentum),
            enthalpy=a_bcast_dc_of_dofs.enthalpy*b_bcast_dc_of_dofs.enthalpy))

# }}}


# {{{ test_array_container_with_numpy

@with_container_arithmetic(bcasts_across_obj_array=True, rel_comparison=True)
@dataclass_array_container
@dataclass(frozen=True)
class ArrayContainerWithNumpy:
    u: np.ndarray
    v: DOFArray


def test_array_container_with_numpy(actx_factory):
    actx = actx_factory()

    mystate = ArrayContainerWithNumpy(
            u=np.zeros(10),
            v=DOFArray(actx, (actx.from_numpy(np.zeros(42)),)),
            )

    from arraycontext import rec_map_array_container
    rec_map_array_container(lambda x: x, mystate)


# }}}


# {{{ test_actx_compile_on_pure_array_return

def test_actx_compile_on_pure_array_return(actx_factory):
    def _twice(x):
        return 2 * x

    actx = actx_factory()
    ones = actx.thaw(actx.freeze(
        actx.np.zeros(shape=(10, 4), dtype=np.float64) + 1
        ))
    np.testing.assert_allclose(actx.to_numpy(_twice(ones)),
                               actx.to_numpy(actx.compile(_twice)(ones)))

# }}}


# {{{ test_taggable_cl_array_tags

@dataclass(frozen=True)
class MySampleTag(Tag):
    pass


def test_taggable_cl_array_tags(actx_factory):
    actx = actx_factory()
    if not isinstance(actx, PyOpenCLArrayContext):
        pytest.skip(f"not relevant for '{type(actx).__name__}'")

    import pyopencl.array as cl_array
    ary = cl_array.to_device(actx.queue, np.zeros((32, 7)))

    # {{{ check tags are set

    from arraycontext.impl.pyopencl.taggable_cl_array import to_tagged_cl_array
    tagged_ary = to_tagged_cl_array(ary, axes=None,
                                    tags=frozenset((MySampleTag(),)))

    assert tagged_ary.base_data is ary.base_data
    assert tagged_ary.tags == frozenset((MySampleTag(),))

    # }}}

    # {{{ check tags are appended

    from arraycontext import ElementwiseMapKernelTag
    tagged_ary = to_tagged_cl_array(tagged_ary, axes=None,
                                    tags=frozenset((ElementwiseMapKernelTag(),)))

    assert tagged_ary.base_data is ary.base_data
    assert tagged_ary.tags == frozenset(
        (MySampleTag(), ElementwiseMapKernelTag())
    )

    # }}}

    # {{{ test copied tags

    copy_tagged_ary = tagged_ary.copy()

    assert copy_tagged_ary.tags == tagged_ary.tags
    assert copy_tagged_ary.axes == tagged_ary.axes
    assert copy_tagged_ary.base_data != tagged_ary.base_data

    # }}}

# }}}


def test_to_numpy_on_frozen_arrays(actx_factory):
    # See https://github.com/inducer/arraycontext/issues/159
    actx = actx_factory()
    u = actx.freeze(actx.np.zeros(10, dtype="float64")+1)
    np.testing.assert_allclose(actx.to_numpy(u), 1)
    np.testing.assert_allclose(actx.to_numpy(u), 1)


def test_tagging(actx_factory):
    actx = actx_factory()

    if isinstance(actx, (NumpyArrayContext, EagerJAXArrayContext)):
        pytest.skip(f"{type(actx)} has no tagging support")

    if isinstance(actx, CupyArrayContext):
        pytest.skip("CupyArrayContext has no tagging support")

    from pytools.tag import Tag

    class ExampleTag(Tag):
        pass

    ary = tag_axes(actx, {0: ExampleTag()},
            actx.tag(
                ExampleTag(),
                actx.np.zeros((20, 20), dtype=np.float64)))

    assert ary.tags_of_type(ExampleTag)
    assert ary.axes[0].tags_of_type(ExampleTag)
    assert not ary.axes[1].tags_of_type(ExampleTag)


def test_compile_anonymous_function(actx_factory):
    from functools import partial

    # See https://github.com/inducer/grudge/issues/287
    actx = actx_factory()
    f = actx.compile(lambda x: 2*x+40)
    np.testing.assert_allclose(
        actx.to_numpy(f(1+actx.np.zeros((10, 4), "float64"))),
        42)
    f = actx.compile(partial(lambda x: 2*x+40))
    np.testing.assert_allclose(
        actx.to_numpy(f(1+actx.np.zeros((10, 4), "float64"))),
        42)


@pytest.mark.parametrize(
        ("args", "kwargs"), [
            ((1, 2, 10), {}),
            ((1, 2, 10), {"endpoint": False}),
            ((1, 2, 10), {"endpoint": True}),
            ((2, -3, 20), {}),
            ((1, 5j, 20), {"dtype": np.complex128}),
            ((1, 5, 20), {"dtype": np.complex128}),
            ((1, 5, 20), {"dtype": np.int32}),
            ])
def test_linspace(actx_factory, args, kwargs):
    if "Jax" in actx_factory.__class__.__name__:
        pytest.xfail("jax actx does not have arange")

    actx = actx_factory()

    if isinstance(actx, CupyArrayContext) and kwargs.get("dtype") == np.complex128:
        pytest.skip("CupyArrayContext does not support complex args to linspace")

    actx_linspace = actx.to_numpy(actx.np.linspace(*args, **kwargs))
    np_linspace = np.linspace(*args, **kwargs)

    assert np.allclose(actx_linspace, np_linspace)


if __name__ == "__main__":
    import sys
    if len(sys.argv) > 1:
        exec(sys.argv[1])
    else:
        from pytest import main
        main([__file__])

# vim: fdm=marker<|MERGE_RESOLUTION|>--- conflicted
+++ resolved
@@ -29,24 +29,12 @@
 import pytest
 
 from pytools.obj_array import make_obj_array
-<<<<<<< HEAD
-
-from arraycontext import (  # noqa: F401
-    ArrayContainer, ArrayContext, CupyArrayContext, EagerJAXArrayContext,
-    FirstAxisIsElementsTag, PyOpenCLArrayContext, PytatoPyOpenCLArrayContext,
-    dataclass_array_container, deserialize_container,
-    pytest_generate_tests_for_array_contexts, serialize_container, tag_axes,
-    with_array_context, with_container_arithmetic)
-from arraycontext.pytest import (
-    _PytestCupyArrayContextFactory, _PytestEagerJaxArrayContextFactory,
-    _PytestPyOpenCLArrayContextFactoryWithClass, _PytestPytatoJaxArrayContextFactory,
-    _PytestPytatoPyOpenCLArrayContextFactory)
-=======
 from pytools.tag import Tag
 
 from arraycontext import (
     ArrayContainer,
     ArrayContext,
+    CupyArrayContext,
     EagerJAXArrayContext,
     NumpyArrayContext,
     PyOpenCLArrayContext,
@@ -60,13 +48,13 @@
     with_container_arithmetic,
 )
 from arraycontext.pytest import (
+    _PytestCupyArrayContextFactory,
     _PytestEagerJaxArrayContextFactory,
     _PytestNumpyArrayContextFactory,
     _PytestPyOpenCLArrayContextFactoryWithClass,
     _PytestPytatoJaxArrayContextFactory,
     _PytestPytatoPyOpenCLArrayContextFactory,
 )
->>>>>>> 46a5cfe6
 
 
 logger = logging.getLogger(__name__)
@@ -114,11 +102,8 @@
     _PytatoPyOpenCLArrayContextForTestsFactory,
     _PytestEagerJaxArrayContextFactory,
     _PytestPytatoJaxArrayContextFactory,
-<<<<<<< HEAD
     _PytestCupyArrayContextFactory,
-=======
     _PytestNumpyArrayContextFactory,
->>>>>>> 46a5cfe6
     ])
 
 
@@ -450,16 +435,13 @@
     assert_close_to_numpy(
             actx, lambda _np, *_args: getattr(_np, sym_name)(*_args), args)
 
-<<<<<<< HEAD
-    for c in (42.0,) + _get_test_containers(actx):
+    for c in (42.0, * _get_test_containers(actx)):
         if (isinstance(actx, CupyArrayContext)
               and isinstance(c, (int, float, complex))):
             # CupyArrayContext does not support zeros_like/ones_like with
             # Python scalars.
             continue
-=======
-    for c in (42.0, *_get_test_containers(actx)):
->>>>>>> 46a5cfe6
+
         result = getattr(actx.np, sym_name)(c)
         result = actx.thaw(actx.freeze(result))
 
@@ -1182,13 +1164,10 @@
 
 def test_numpy_conversion(actx_factory):
     actx = actx_factory()
-<<<<<<< HEAD
     if isinstance(actx, CupyArrayContext):
         pytest.skip("Irrelevant tests for CupyArrayContext. "
                     "Also, CupyArrayContextdoes not support object arrays.")
-=======
     rng = np.random.default_rng()
->>>>>>> 46a5cfe6
 
     nelements = 42
     ac = MyContainer(
@@ -1280,12 +1259,10 @@
 
 def test_actx_compile(actx_factory):
     actx = actx_factory()
-<<<<<<< HEAD
     if isinstance(actx, CupyArrayContext):
         pytest.skip("CupyArrayContext does not support object arrays")
-=======
+
     rng = np.random.default_rng()
->>>>>>> 46a5cfe6
 
     compiled_rhs = actx.compile(scale_and_orthogonalize)
 
@@ -1303,12 +1280,10 @@
 
 def test_actx_compile_python_scalar(actx_factory):
     actx = actx_factory()
-<<<<<<< HEAD
     if isinstance(actx, CupyArrayContext):
         pytest.skip("CupyArrayContext does not support object arrays")
-=======
+
     rng = np.random.default_rng()
->>>>>>> 46a5cfe6
 
     compiled_rhs = actx.compile(scale_and_orthogonalize)
 
@@ -1326,12 +1301,11 @@
 
 def test_actx_compile_kwargs(actx_factory):
     actx = actx_factory()
-<<<<<<< HEAD
     if isinstance(actx, CupyArrayContext):
         pytest.skip("CupyArrayContext does not support object arrays")
-=======
+
     rng = np.random.default_rng()
->>>>>>> 46a5cfe6
+
 
     compiled_rhs = actx.compile(scale_and_orthogonalize)
 
@@ -1352,12 +1326,11 @@
     # key stringification logic.
     from arraycontext import from_numpy, to_numpy
     actx = actx_factory()
-<<<<<<< HEAD
+
     if isinstance(actx, CupyArrayContext):
         pytest.skip("CupyArrayContext does not support object arrays")
-=======
+
     rng = np.random.default_rng()
->>>>>>> 46a5cfe6
 
     def my_rhs(scale, vel):
         result = np.empty((1, 1), dtype=object)
