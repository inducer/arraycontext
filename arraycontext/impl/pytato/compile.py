--- conflicted
+++ resolved
@@ -414,18 +414,13 @@
 
         with ProcessLogger(logger, f"generate_loopy for '{prg_id}'"):
             from arraycontext.loopy import _DEFAULT_LOOPY_OPTIONS
-<<<<<<< HEAD
-            pytato_program = pt.generate_loopy(
-                    pt_dict_of_named_arrays,
-                    options=_DEFAULT_LOOPY_OPTIONS,
-=======
             opts = _DEFAULT_LOOPY_OPTIONS
             assert opts.return_dict
 
             pytato_program = pt.generate_loopy(
                     pt_dict_of_named_arrays,
                     options=opts,
->>>>>>> 3a464ecf
+
                     function_name=_prg_id_to_kernel_name(prg_id),
                     target=self.actx.get_target(),
                     )
