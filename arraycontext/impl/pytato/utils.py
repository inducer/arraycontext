--- conflicted
+++ resolved
@@ -1,3 +1,9 @@
+__doc__ = """
+.. autofunction:: transfer_to_device
+.. autofunction:: transfer_to_host
+"""
+
+
 __copyright__ = """
 Copyright (C) 2021 University of Illinois Board of Trustees
 """
@@ -22,18 +28,9 @@
 THE SOFTWARE.
 """
 
-<<<<<<< HEAD
-__doc__ = """
-.. autofunction:: transfer_to_device
-.. autofunction:: transfer_to_host
-"""
-
-
-from typing import TYPE_CHECKING, Any, Dict, Mapping, Set, Tuple
-=======
+
 from collections.abc import Mapping
 from typing import TYPE_CHECKING, Any, cast
->>>>>>> a59a9c85
 
 from pytato.array import (
     AbstractResultWithNamedArrays,
