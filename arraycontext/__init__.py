"""
An array context is an abstraction that helps you dispatch between multiple
implementations of :mod:`numpy`-like :math:`n`-dimensional arrays.
"""


__copyright__ = """
Copyright (C) 2020-1 University of Illinois Board of Trustees
"""

__license__ = """
Permission is hereby granted, free of charge, to any person obtaining a copy
of this software and associated documentation files (the "Software"), to deal
in the Software without restriction, including without limitation the rights
to use, copy, modify, merge, publish, distribute, sublicense, and/or sell
copies of the Software, and to permit persons to whom the Software is
furnished to do so, subject to the following conditions:

The above copyright notice and this permission notice shall be included in
all copies or substantial portions of the Software.

THE SOFTWARE IS PROVIDED "AS IS", WITHOUT WARRANTY OF ANY KIND, EXPRESS OR
IMPLIED, INCLUDING BUT NOT LIMITED TO THE WARRANTIES OF MERCHANTABILITY,
FITNESS FOR A PARTICULAR PURPOSE AND NONINFRINGEMENT. IN NO EVENT SHALL THE
AUTHORS OR COPYRIGHT HOLDERS BE LIABLE FOR ANY CLAIM, DAMAGES OR OTHER
LIABILITY, WHETHER IN AN ACTION OF CONTRACT, TORT OR OTHERWISE, ARISING FROM,
OUT OF OR IN CONNECTION WITH THE SOFTWARE OR THE USE OR OTHER DEALINGS IN
THE SOFTWARE.
"""

import sys
from .context import ArrayContext

from .transform_metadata import (CommonSubexpressionTag,
        ElementwiseMapKernelTag)

# deprecated, remove in 2022.
from .metadata import _FirstAxisIsElementsTag

from .container import (
        ArrayContainer,
        is_array_container, is_array_container_type,
        get_container_context, get_container_context_recursively,
        serialize_container, deserialize_container,
        register_multivector_as_array_container)
from .container.arithmetic import with_container_arithmetic
from .container.dataclass import dataclass_array_container

from .container.traversal import (
        map_array_container,
        multimap_array_container,
        rec_map_array_container,
        rec_multimap_array_container,
        mapped_over_array_containers,
        multimapped_over_array_containers,
        map_reduce_array_container,
        multimap_reduce_array_container,
        rec_map_reduce_array_container,
        rec_multimap_reduce_array_container,
        thaw, freeze,
<<<<<<< HEAD
        from_numpy, to_numpy,
        outer)
=======
        flatten, unflatten,
        from_numpy, to_numpy)
>>>>>>> c5ed317a

from .impl.pyopencl import PyOpenCLArrayContext
from .impl.pytato import PytatoPyOpenCLArrayContext

from .pytest import (
        PytestPyOpenCLArrayContextFactory,
        pytest_generate_tests_for_array_contexts,
        pytest_generate_tests_for_pyopencl_array_context)

from .loopy import make_loopy_program


__all__ = (
        "ArrayContext",

        "CommonSubexpressionTag",
        "ElementwiseMapKernelTag",

        "ArrayContainer",
        "is_array_container", "is_array_container_type",
        "get_container_context", "get_container_context_recursively",
        "serialize_container", "deserialize_container",
        "register_multivector_as_array_container",
        "with_container_arithmetic",
        "dataclass_array_container",

        "map_array_container", "multimap_array_container",
        "rec_map_array_container", "rec_multimap_array_container",
        "mapped_over_array_containers",
        "multimapped_over_array_containers",
        "map_reduce_array_container", "multimap_reduce_array_container",
        "rec_map_reduce_array_container", "rec_multimap_reduce_array_container",
        "thaw", "freeze",
        "flatten", "unflatten",
        "from_numpy", "to_numpy",
        "outer",

        "PyOpenCLArrayContext", "PytatoPyOpenCLArrayContext",

        "make_loopy_program",

        "PytestPyOpenCLArrayContextFactory",
        "pytest_generate_tests_for_array_contexts",
        "pytest_generate_tests_for_pyopencl_array_context"
        )


# {{{ deprecation handling

def _deprecated_acf():
    """A tiny undocumented function to pass to tests that take an ``actx_factory``
    argument when running them from the command line.
    """
    import pyopencl as cl

    context = cl._csc()
    queue = cl.CommandQueue(context)
    return PyOpenCLArrayContext(queue)


_depr_name_to_replacement_and_obj = {
        "FirstAxisIsElementsTag":
        ("meshmode.transform_metadata.FirstAxisIsElementsTag",
            _FirstAxisIsElementsTag),
        "_acf":
        ("<no replacement yet>", _deprecated_acf),
        }

if sys.version_info >= (3, 7):
    def __getattr__(name):
        replacement_and_obj = _depr_name_to_replacement_and_obj.get(name, None)
        if replacement_and_obj is not None:
            replacement, obj = replacement_and_obj
            from warnings import warn
            warn(f"'arraycontext.{name}' is deprecated. "
                    f"Use '{replacement}' instead. "
                    f"'arraycontext.{name}' will continue to work until 2022.",
                    DeprecationWarning, stacklevel=2)
            return obj
        else:
            raise AttributeError(name)
else:
    FirstAxisIsElementsTag = _FirstAxisIsElementsTag
    _acf = _deprecated_acf

# }}}

# vim: foldmethod=marker<|MERGE_RESOLUTION|>--- conflicted
+++ resolved
@@ -58,13 +58,9 @@
         rec_map_reduce_array_container,
         rec_multimap_reduce_array_container,
         thaw, freeze,
-<<<<<<< HEAD
+        flatten, unflatten,
         from_numpy, to_numpy,
         outer)
-=======
-        flatten, unflatten,
-        from_numpy, to_numpy)
->>>>>>> c5ed317a
 
 from .impl.pyopencl import PyOpenCLArrayContext
 from .impl.pytato import PytatoPyOpenCLArrayContext
