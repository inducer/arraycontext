__copyright__ = """
Copyright (C) 2020-1 University of Illinois Board of Trustees
"""

__license__ = """
Permission is hereby granted, free of charge, to any person obtaining a copy
of this software and associated documentation files (the "Software"), to deal
in the Software without restriction, including without limitation the rights
to use, copy, modify, merge, publish, distribute, sublicense, and/or sell
copies of the Software, and to permit persons to whom the Software is
furnished to do so, subject to the following conditions:

The above copyright notice and this permission notice shall be included in
all copies or substantial portions of the Software.

THE SOFTWARE IS PROVIDED "AS IS", WITHOUT WARRANTY OF ANY KIND, EXPRESS OR
IMPLIED, INCLUDING BUT NOT LIMITED TO THE WARRANTIES OF MERCHANTABILITY,
FITNESS FOR A PARTICULAR PURPOSE AND NONINFRINGEMENT. IN NO EVENT SHALL THE
AUTHORS OR COPYRIGHT HOLDERS BE LIABLE FOR ANY CLAIM, DAMAGES OR OTHER
LIABILITY, WHETHER IN AN ACTION OF CONTRACT, TORT OR OTHERWISE, ARISING FROM,
OUT OF OR IN CONNECTION WITH THE SOFTWARE OR THE USE OR OTHER DEALINGS IN
THE SOFTWARE.
"""

<<<<<<< HEAD
from pytools.tag import Tag, UniqueTag


# {{{ program metadata

class CommonSubexpressionTag(Tag):
    """A tag that is applicable to arrays indicating that this same array
    may be evaluated multiple times, and that the implementation should
    eliminate those redundant evaluations if possible.
    """


class FirstAxisIsElementsTag(Tag):
    """A tag that is applicable to array outputs indicating that the
    first index corresponds to element indices. This suggests that
    the implementation should set element indices as the outermost
    loop extent.
    """
=======
import sys
from pytools.tag import Tag
from warnings import warn


# {{{ deprecation handling

try:
    from meshmode.transform_metadata import FirstAxisIsElementsTag \
            as _FirstAxisIsElementsTag
except ImportError:
    # placeholder in case meshmode is too old to have it.
    class _FirstAxisIsElementsTag(Tag):  # type: ignore[no-redef]
        pass


if sys.version_info >= (3, 7):
    def __getattr__(name):
        if name == "FirstAxisIsElementsTag":
            warn(f"'arraycontext.{name}' is deprecated. "
                    f"Use 'meshmode.transform_metadata.{name}' instead. "
                    f"'arraycontext.{name}' will continue to work until 2022.",
                    DeprecationWarning, stacklevel=2)
            return _FirstAxisIsElementsTag
        else:
            raise AttributeError(name)
else:
    FirstAxisIsElementsTag = _FirstAxisIsElementsTag
>>>>>>> 35dc2614

class ParameterValue(UniqueTag):

    def __init__(self, value):
        self.value = value

class IsDOFArray(Tag):
    pass

# }}}


# vim: foldmethod=marker<|MERGE_RESOLUTION|>--- conflicted
+++ resolved
@@ -22,8 +22,10 @@
 THE SOFTWARE.
 """
 
-<<<<<<< HEAD
 from pytools.tag import Tag, UniqueTag
+import sys
+from warnings import warn
+
 
 
 # {{{ program metadata
@@ -41,11 +43,6 @@
     the implementation should set element indices as the outermost
     loop extent.
     """
-=======
-import sys
-from pytools.tag import Tag
-from warnings import warn
-
 
 # {{{ deprecation handling
 
@@ -70,7 +67,7 @@
             raise AttributeError(name)
 else:
     FirstAxisIsElementsTag = _FirstAxisIsElementsTag
->>>>>>> 35dc2614
+
 
 class ParameterValue(UniqueTag):
 
