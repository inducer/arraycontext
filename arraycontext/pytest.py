"""
.. currentmodule:: arraycontext

.. autoclass:: PytestArrayContextFactory
.. autoclass:: PytestPyOpenCLArrayContextFactory

.. autofunction:: pytest_generate_tests_for_array_contexts
"""

__copyright__ = """
Copyright (C) 2020-1 University of Illinois Board of Trustees
"""

__license__ = """
Permission is hereby granted, free of charge, to any person obtaining a copy
of this software and associated documentation files (the "Software"), to deal
in the Software without restriction, including without limitation the rights
to use, copy, modify, merge, publish, distribute, sublicense, and/or sell
copies of the Software, and to permit persons to whom the Software is
furnished to do so, subject to the following conditions:

The above copyright notice and this permission notice shall be included in
all copies or substantial portions of the Software.

THE SOFTWARE IS PROVIDED "AS IS", WITHOUT WARRANTY OF ANY KIND, EXPRESS OR
IMPLIED, INCLUDING BUT NOT LIMITED TO THE WARRANTIES OF MERCHANTABILITY,
FITNESS FOR A PARTICULAR PURPOSE AND NONINFRINGEMENT. IN NO EVENT SHALL THE
AUTHORS OR COPYRIGHT HOLDERS BE LIABLE FOR ANY CLAIM, DAMAGES OR OTHER
LIABILITY, WHETHER IN AN ACTION OF CONTRACT, TORT OR OTHERWISE, ARISING FROM,
OUT OF OR IN CONNECTION WITH THE SOFTWARE OR THE USE OR OTHER DEALINGS IN
THE SOFTWARE.
"""

from collections.abc import Callable, Sequence
from typing import Any

from arraycontext import NumpyArrayContext
from arraycontext.context import ArrayContext


# {{{ array context factories

class PytestArrayContextFactory:
    @classmethod
    def is_available(cls) -> bool:
        return True

    def __call__(self) -> ArrayContext:
        raise NotImplementedError


class PytestPyOpenCLArrayContextFactory(PytestArrayContextFactory):
    """
    .. automethod:: __init__
    .. automethod:: __call__
    """

    def __init__(self, device):
        """
        :arg device: a :class:`pyopencl.Device`.
        """
        self.device = device

    @classmethod
    def is_available(cls) -> bool:
        try:
            import pyopencl  # noqa: F401
            return True
        except ImportError:
            return False

    def get_command_queue(self):
        # Get rid of leftovers from past tests.
        # CL implementations are surprisingly limited in how many
        # simultaneous contexts they allow...
        from pyopencl.tools import clear_first_arg_caches
        clear_first_arg_caches()

        from gc import collect
        collect()

        import pyopencl as cl

        # On Intel CPU CL, existence of a command queue does not ensure that
        # the context survives.
        ctx = cl.Context([self.device])
        return ctx, cl.CommandQueue(ctx)


class _PytestPyOpenCLArrayContextFactoryWithClass(PytestPyOpenCLArrayContextFactory):
    # Deprecated, remove in 2025.
    _force_device_scalars = True

    @property
    def force_device_scalars(self):
        from warnings import warn
        warn(
            "force_device_scalars is deprecated and will be removed in 2025.",
             DeprecationWarning, stacklevel=2)
        return self._force_device_scalars

    @property
    def actx_class(self):
        from arraycontext import PyOpenCLArrayContext
        return PyOpenCLArrayContext

    def __call__(self):
        # The ostensibly pointless assignment to *ctx* keeps the CL context alive
        # long enough to create the array context, which will then start
        # holding a reference to the context to keep it alive in turn.
        # On some implementations (notably Intel CPU), holding a reference
        # to a queue does not keep the context alive.
        _ctx, queue = self.get_command_queue()

        alloc = None

        if queue.device.platform.name == "NVIDIA CUDA":
            from pyopencl.tools import ImmediateAllocator
            alloc = ImmediateAllocator(queue)

            from warnings import warn
            warn("Disabling SVM due to memory leak "
                 "in Nvidia CL when running pytest. "
                 "See https://github.com/inducer/arraycontext/issues/196",
                 stacklevel=1)

        return self.actx_class(
                queue,
                allocator=alloc)

    def __str__(self):
        return (f"<{self.actx_class.__name__} "
            f"for <pyopencl.Device '{self.device.name.strip()}' "
            f"on '{self.device.platform.name.strip()}'>>")


class _PytestPytatoPyOpenCLArrayContextFactory(PytestPyOpenCLArrayContextFactory):
    @classmethod
    def is_available(cls) -> bool:
        try:
            import pyopencl  # noqa: F401
            import pytato  # noqa: F401
            return True
        except ImportError:
            return False

    @property
    def actx_class(self):
        from arraycontext import PytatoPyOpenCLArrayContext
        actx_cls = PytatoPyOpenCLArrayContext
        return actx_cls

    def __call__(self):
        # The ostensibly pointless assignment to *ctx* keeps the CL context alive
        # long enough to create the array context, which will then start
        # holding a reference to the context to keep it alive in turn.
        # On some implementations (notably Intel CPU), holding a reference
        # to a queue does not keep the context alive.
        _ctx, queue = self.get_command_queue()

        alloc = None

        if queue.device.platform.name == "NVIDIA CUDA":
            from pyopencl.tools import ImmediateAllocator
            alloc = ImmediateAllocator(queue)

            from warnings import warn
            warn("Disabling SVM due to memory leak "
                 "in Nvidia CL when running pytest. "
                 "See https://github.com/inducer/arraycontext/issues/196",
                 stacklevel=1)

        return self.actx_class(queue, allocator=alloc)

    def __str__(self):
        return ("<PytatoPyOpenCLArrayContext for "
                f"<pyopencl.Device '{self.device.name.strip()}' "
                f"on '{self.device.platform.name.strip()}'>>")


class _PytestEagerJaxArrayContextFactory(PytestArrayContextFactory):
    def __init__(self, *args, **kwargs):
        pass

    @classmethod
    def is_available(cls) -> bool:
        try:
            import jax  # noqa: F401
            return True
        except ImportError:
            return False

    def __call__(self):
        from jax import config

        from arraycontext import EagerJAXArrayContext
        config.update("jax_enable_x64", True)
        return EagerJAXArrayContext()

    def __str__(self):
        return "<EagerJAXArrayContext>"


class _PytestPytatoJaxArrayContextFactory(PytestArrayContextFactory):
    def __init__(self, *args, **kwargs):
        pass

    @classmethod
    def is_available(cls) -> bool:
        try:
            import jax  # noqa: F401
            import pytato  # noqa: F401
            return True
        except ImportError:
            return False

    def __call__(self):
        from jax import config

        from arraycontext import PytatoJAXArrayContext
        config.update("jax_enable_x64", True)
        return PytatoJAXArrayContext()

    def __str__(self):
        return "<PytatoJAXArrayContext>"


class _PytestCupyArrayContextFactory(PytestArrayContextFactory):
    @classmethod
    def is_available(cls) -> bool:
        try:
            import cupy  # type: ignore[import-untyped]  # noqa: F401
            return True
        except ImportError:
            return False

    def __call__(self):
        from arraycontext import CupyArrayContext
        return CupyArrayContext()

    def __str__(self):
        import cupy  # pylint: disable=import-error
        d = cupy.cuda.runtime.getDeviceProperties(cupy.cuda.Device())
        name = d["name"].decode("utf-8")
        return f"<CupyArrayContext> on {cupy.cuda.Device()}:{name}"


# {{{ _PytestArrayContextFactory

class _NumpyArrayContextForTests(NumpyArrayContext):
    def transform_loopy_program(self, t_unit):
        return t_unit


class _PytestNumpyArrayContextFactory(PytestArrayContextFactory):
    def __init__(self, *args, **kwargs):
        super().__init__()

    def __call__(self):
        return _NumpyArrayContextForTests()

    def __str__(self):
        return "<NumpyArrayContext>"

# }}}


<<<<<<< HEAD
_ARRAY_CONTEXT_FACTORY_REGISTRY: \
        Dict[str, Type[PytestArrayContextFactory]] = {
                "pyopencl": _PytestPyOpenCLArrayContextFactoryWithClass,
                "pytato:pyopencl": _PytestPytatoPyOpenCLArrayContextFactory,
                "pytato:jax": _PytestPytatoJaxArrayContextFactory,
                "eagerjax": _PytestEagerJaxArrayContextFactory,
                "cupy": _PytestCupyArrayContextFactory,
                "numpy": _PytestNumpyArrayContextFactory,
                }
=======
_ARRAY_CONTEXT_FACTORY_REGISTRY: dict[str, type[PytestArrayContextFactory]] = {
    "pyopencl": _PytestPyOpenCLArrayContextFactoryWithClass,
    "pytato:pyopencl": _PytestPytatoPyOpenCLArrayContextFactory,
    "pytato:jax": _PytestPytatoJaxArrayContextFactory,
    "eagerjax": _PytestEagerJaxArrayContextFactory,
    "numpy": _PytestNumpyArrayContextFactory,
    }
>>>>>>> dee0ca44


def register_pytest_array_context_factory(
        name: str,
        factory: type[PytestArrayContextFactory]) -> None:
    if name in _ARRAY_CONTEXT_FACTORY_REGISTRY:
        raise ValueError(f"factory '{name}' already exists")

    _ARRAY_CONTEXT_FACTORY_REGISTRY[name] = factory

# }}}


# {{{ pytest integration

def pytest_generate_tests_for_array_contexts(
        factories: Sequence[str | type[PytestArrayContextFactory]], *,
        factory_arg_name: str = "actx_factory",
        ) -> Callable[[Any], None]:
    """Parametrize tests for pytest to use an :class:`~arraycontext.ArrayContext`.

    Using this function in :mod:`pytest` test scripts allows you to use the
    argument *factory_arg_name*, which is a callable that returns a
    :class:`~arraycontext.ArrayContext`. All test functions will automatically
    be run once for each implemented array context. To select specific array
    context implementations explicitly define, for example,

    .. code-block:: python

        pytest_generate_tests = pytest_generate_tests_for_array_context([
            "pyopencl",
            ])

    to use the :mod:`pyopencl`-based array context.

    The environment variable ``ARRAYCONTEXT_TEST`` can also be used to
    overwrite any chosen implementations through *factories*. This is a
    comma-separated list of known array contexts.

    Current supported implementations include:

    * ``"pyopencl"``, which creates a :class:`~arraycontext.PyOpenCLArrayContext`.
    * ``"pytato-pyopencl"``, which creates a
      :class:`~arraycontext.PytatoPyOpenCLArrayContext`.

    :arg factories: a list of identifiers or
        :class:`PytestPyOpenCLArrayContextFactory` classes (not instances)
        for which to generate test fixtures.
    """

    # {{{ get all requested array context factories

    import os
    env_factory_string = os.environ.get("ARRAYCONTEXT_TEST", None)

    if env_factory_string is not None:
        unique_factories = set(env_factory_string.split(","))
    else:
        unique_factories = set(factories)               # type: ignore[arg-type]

    if not unique_factories:
        raise ValueError("no array context factories were selected")

    unknown_factories = [
            factory for factory in unique_factories
            if (isinstance(factory, str)
                and factory not in _ARRAY_CONTEXT_FACTORY_REGISTRY)
            ]

    if unknown_factories:
        if env_factory_string is not None:
            raise RuntimeError(
                    "unknown array context factories passed through environment "
                    f"variable 'ARRAYCONTEXT_TEST': {unknown_factories}")
        else:
            raise ValueError(f"unknown array contexts: {unknown_factories}")

    available_factories = {
        factory for key in unique_factories
        for factory in [_ARRAY_CONTEXT_FACTORY_REGISTRY.get(key, key)]
        if (
            not isinstance(factory, str)
            and issubclass(factory, PytestArrayContextFactory)
            and factory.is_available())
        }

    from pytools import partition
    pyopencl_factories, other_factories = partition(
        lambda factory: issubclass(factory, PytestPyOpenCLArrayContextFactory),
        available_factories)

    # }}}

    def inner(metafunc):
        # {{{ get pyopencl devices

        import pyopencl.tools as cl_tools
        arg_names = cl_tools.get_pyopencl_fixture_arg_names(
                metafunc, extra_arg_names=[factory_arg_name])

        if not arg_names:
            return

        arg_values, ids = cl_tools.get_pyopencl_fixture_arg_values()
        empty_arg_dict = dict.fromkeys(arg_values[0])

        # }}}

        # {{{ add array context factory to arguments

        if factory_arg_name in arg_names:
            if "ctx_factory" in arg_names or "ctx_getter" in arg_names:
                raise RuntimeError(
                        f"Cannot use both an '{factory_arg_name}' and a "
                        "'ctx_factory' / 'ctx_getter' as arguments.")

            arg_values_with_actx = []

            if pyopencl_factories:
                for arg_dict in arg_values:
                    arg_values_with_actx.extend([
                        {factory_arg_name: factory(arg_dict["device"]), **arg_dict}
                        for factory in pyopencl_factories
                        ])

            if other_factories:
                arg_values_with_actx.extend([
                    {factory_arg_name: factory(), **empty_arg_dict}
                    for factory in other_factories
                    ])
        else:
            arg_values_with_actx = arg_values

        # }}}

        # NOTE: sorts the args so that parallel pytest works
        arg_value_tuples = sorted([
                tuple(arg_dict[name] for name in arg_names)
                for arg_dict in arg_values_with_actx
                ], key=lambda x: str(x))

        metafunc.parametrize(arg_names, arg_value_tuples, ids=ids)

    return inner

# }}}


# vim: foldmethod=marker<|MERGE_RESOLUTION|>--- conflicted
+++ resolved
@@ -265,25 +265,14 @@
 # }}}
 
 
-<<<<<<< HEAD
-_ARRAY_CONTEXT_FACTORY_REGISTRY: \
-        Dict[str, Type[PytestArrayContextFactory]] = {
-                "pyopencl": _PytestPyOpenCLArrayContextFactoryWithClass,
-                "pytato:pyopencl": _PytestPytatoPyOpenCLArrayContextFactory,
-                "pytato:jax": _PytestPytatoJaxArrayContextFactory,
-                "eagerjax": _PytestEagerJaxArrayContextFactory,
-                "cupy": _PytestCupyArrayContextFactory,
-                "numpy": _PytestNumpyArrayContextFactory,
-                }
-=======
 _ARRAY_CONTEXT_FACTORY_REGISTRY: dict[str, type[PytestArrayContextFactory]] = {
     "pyopencl": _PytestPyOpenCLArrayContextFactoryWithClass,
     "pytato:pyopencl": _PytestPytatoPyOpenCLArrayContextFactory,
     "pytato:jax": _PytestPytatoJaxArrayContextFactory,
     "eagerjax": _PytestEagerJaxArrayContextFactory,
     "numpy": _PytestNumpyArrayContextFactory,
+    "cupy": _PytestCupyArrayContextFactory,
     }
->>>>>>> dee0ca44
 
 
 def register_pytest_array_context_factory(
