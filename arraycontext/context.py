--- conflicted
+++ resolved
@@ -1,8 +1,4 @@
 """
-<<<<<<< HEAD
-An array context is an abstraction that helps you dispatch between multiple
-implementations of :mod:`numpy`-like :math:`n`-dimensional arrays.
-
 Freezing and thawing
 --------------------
 
@@ -70,8 +66,6 @@
 The interface of an array context
 ---------------------------------
 
-=======
->>>>>>> 1e3d7737
 .. currentmodule:: arraycontext
 .. autoclass:: ArrayContext
 """
