--- conflicted
+++ resolved
@@ -24,14 +24,8 @@
 
 
 import numpy as np
-<<<<<<< HEAD
-from arraycontext.container import is_array_container, serialize_container
+from arraycontext.container import is_array_container_type, serialize_container
 from arraycontext.container.traversal import rec_map_array_container
-=======
-from arraycontext.container import NotAnArrayContainerError, serialize_container
-from arraycontext.container.traversal import (
-        rec_map_array_container, multimapped_over_array_containers)
->>>>>>> 33884ae5
 from pytools import memoize_in
 
 
@@ -150,8 +144,6 @@
     _c_to_numpy_arc_functions = {c_name: numpy_name
             for numpy_name, c_name in _numpy_to_c_arc_functions.items()}
 
-<<<<<<< HEAD
-=======
     def __getattr__(self, name):
         def loopy_implemented_elwise_func(*args):
             if all(np.isscalar(ary) for ary in args):
@@ -183,7 +175,6 @@
         else:
             raise AttributeError(name)
 
->>>>>>> 33884ae5
     def _new_like(self, ary, alloc_like):
         if np.isscalar(ary):
             # NOTE: `np.zeros_like(x)` returns `array(x, shape=())`, which
